#include "gtest/gtest.h"
#include "population_dynamics/population/population.hpp"
#include "../../tests/gtest/test_population_test_fixture.hpp"

namespace
{

    TEST_F(PopulationPrepareTestFixture, CalculateRecruitment_works)
    {
        // calculating recruitment for year 4
        int year = 4;
        int age = 5; // just calculating for age 5 to test
        // specifying steepness and rzero values for calculations
        // values from test_population_test_fixture.hpp 
        double steep = 0.75;
        double rzero = 1000000.0;
        double rec_dev = 0.0;
        // vector for storing expected recruitment 
        // check dims on this
std::ofstream out("debug_Oshima.txt");
        

        std::vector<double> expect_recruitment(year * population.nages, 0);
        // temporary storage for recruitment to use in loop 
        double recruitment_temp;
        int index_ya = year * population.nages + age;
        int index_ya2 = (year - 1) * population.nages + (age - 1);

out <<" index_ya: "<<index_ya<<" index_ya2: "<<index_ya2<<" steepness: "<<steep<<"\n";

        // calculate all steps needed to calculate recruitment in population module
        population.CalculateMortality(index_ya, year, age);
        population.CalculateNumbersAA(index_ya, index_ya2, age);
        population.CalculateMaturityAA(index_ya, age);
        population.CalculateSpawningBiomass(index_ya, year, age);

        out <<" SSB zero = "<<population.numbers_at_age[index_ya]<<" * "<<population.weight_at_age[age];
<<<<<<< HEAD
        //population.CalculateUnfishedNumbersAA(index_ya, index_ya2, age);
        //population.CalculateUnfishedSpawningBiomass(index_ya, year, age);
        //population.CalculateInitialNumbersAA(index_ya,age);
=======
        population.CalculateUnfishedNumbersAA(index_ya, index_ya2, age);
        population.CalculateUnfishedSpawningBiomass(index_ya, year, age);
        population.CalculateInitialNumbersAA(index_ya,age);
>>>>>>> bd20a360
        // calculate recruitment in population module
        population.CalculateRecruitment(index_ya, year);
        
        // for each age, age 0 to max age
        //for (size_t age = 0; age < nages; age++){
              // create index for year 4, and age
          //     int index_ya = year * population.nages + age;
               // for year-age, calculate the spawning biomass
          //     population.CalculateSpawningBiomass(index_ya, year, age);
               // for year-age calculate the unfished spawning biomass
          //     population.CalculateInitialNumbersAA(index_ya, age);
               // trying to create an ssbzero variable to use in the recruitment equation by
               // multiplying the initial numbers-at-age and the population weight-at-age
        double ssbzero = population.numbers_at_age[index_ya] * population.weight_at_age[age];
        //recruitment_temp = 
        //(0.8 * rzero * steep * population.spawning_biomass[age]) / 
        //(0.2 * ssbzero * (1.0 - steep) + population.spawning_biomass[age] * (steep - 0.2)) * rec_dev; // not sure how to implement rec_dev part into the equation
        //expect_recruitment[index_ya] += recruitment_temp;
          // }

       // EXPECT_EQ(population.numbers_at_age[index_ya], expect_recruitment[index_ya]);
    }
}

// Issues: 
// how to get recruit_deviations 
//    see lines 118-125 in test_population_test_fixture.hpp
//    but don't think that will work because rec_devs isn't a variable in population.hpp
// index should be year-1 for spawners and ssbzero
// 


<|MERGE_RESOLUTION|>--- conflicted
+++ resolved
@@ -35,15 +35,9 @@
         population.CalculateSpawningBiomass(index_ya, year, age);
 
         out <<" SSB zero = "<<population.numbers_at_age[index_ya]<<" * "<<population.weight_at_age[age];
-<<<<<<< HEAD
-        //population.CalculateUnfishedNumbersAA(index_ya, index_ya2, age);
-        //population.CalculateUnfishedSpawningBiomass(index_ya, year, age);
-        //population.CalculateInitialNumbersAA(index_ya,age);
-=======
         population.CalculateUnfishedNumbersAA(index_ya, index_ya2, age);
         population.CalculateUnfishedSpawningBiomass(index_ya, year, age);
         population.CalculateInitialNumbersAA(index_ya,age);
->>>>>>> bd20a360
         // calculate recruitment in population module
         population.CalculateRecruitment(index_ya, year);
         
