--- conflicted
+++ resolved
@@ -19,13 +19,8 @@
 
                 for (int fleet_index = 0; fleet_index < population.nfleets; fleet_index++)
                 {
-<<<<<<< HEAD
                     size_t index_yf = year * population.nfleets + fleet_index;
                     mortality_F[index_ya] += population.fleets[fleet_index]->Fmort[index_yf] *
-=======
-                    int index_yf = year * population.nfleets + fleet_index;
-                    mortality_F[index_ya] += population.Fmort[index_yf] *
->>>>>>> 6a0854cc
                                              population.fleets[fleet_index]->selectivity->evaluate(age);
                 }
                 EXPECT_EQ(population.mortality_F[index_ya], mortality_F[index_ya]);
