--- conflicted
+++ resolved
@@ -142,8 +142,15 @@
     }
 
     population.growth = growth;
-
-<<<<<<< HEAD
+    population.Prepare();
+
+
+    auto maturity = std::make_shared<fims_popdy::LogisticMaturity<double>>();
+    maturity->inflection_point = 6;
+    maturity->slope = 0.15;
+    population.maturity = maturity;
+
+
       auto recruitment = std::make_shared<fims_popdy::SRBevertonHolt<double>>();
       recruitment->logit_steep = fims_math::logit(0.2, 1.0, 0.75);
       recruitment->log_rzero = fims_math::log(1000000.0);
@@ -155,23 +162,6 @@
         recruitment->log_recruit_devs[i] = 0.0;
       }
       population.recruitment = recruitment;
-=======
-    population.Prepare();
->>>>>>> fe84d2f7
-
-    auto maturity = std::make_shared<fims_popdy::LogisticMaturity<double>>();
-    maturity->inflection_point = 6;
-    maturity->slope = 0.15;
-    population.maturity = maturity;
-
-    auto recruitment = std::make_shared<fims_popdy::SRBevertonHolt<double>>();
-    recruitment->logit_steep = fims_math::logit(0.2, 1.0, 0.75);
-    recruitment->log_rzero = fims_math::log(1000000.0);
-    recruitment->recruit_deviations.resize(nyears);
-    for (int i = 0; i < recruitment->recruit_deviations.size(); i++) {
-      recruitment->recruit_deviations[i] = 1.0;
-    }
-    population.recruitment = recruitment;
 
     int year = 4;
     int age = 6;
@@ -254,10 +244,6 @@
       population.ages[i] = i + 1;
     }
 
-<<<<<<< HEAD
-      population.growth = growth;
-      population.Prepare();
-=======
     // log_naa
     double log_init_naa_min = 10.0;
     double log_init_naa_max = 12.0;
@@ -274,7 +260,6 @@
                                                               log_M_max);
     for (int i = 0; i < nyears * nages; i++) {
       population.log_M[i] = log_M_distribution(generator);
->>>>>>> fe84d2f7
     }
 
     // numbers_at_age
