--- conflicted
+++ resolved
@@ -619,11 +619,7 @@
     # logR_sd is NOT logged. It needs to enter the model logged b/c the exp() is taken
     # before the likelihood calculation
     recruitment$log_sigma_recruit$value <- log(om_input$logR_sd)
-<<<<<<< HEAD
-    recruitment$log_rzero$value <- 13 #log(om_input$R0)
-=======
     recruitment$log_rzero$value <- 13 # log(om_input$R0)
->>>>>>> 1fdf86d0
     # this change moves the starting value away from its true value
     recruitment$log_rzero$is_random_effect <- FALSE
     recruitment$log_rzero$estimated <- TRUE
