remotes::install_github(repo = "Bai-Li-NOAA/Age_Structured_Stock_Assessment_Model_Comparison")

## Set-up OM (sigmaR = 0.4)
working_dir <- getwd()

maindir <- tempdir()
model_input <- ASSAMC::save_initial_input()
FIMS_C0_estimation <- ASSAMC::save_initial_input(
  base_case = TRUE,
  input_list = model_input,
  maindir = maindir,
  om_sim_num = 1,
  keep_sim_num = 1,
  figure_number = 1,
  seed_num = 9924,
  case_name = "FIMS_C0_estimation"
)

# generate om_input, om_output, and em_input 
# using function from the model comparison project
ASSAMC::run_om(input_list = FIMS_C0_estimation)

<<<<<<< HEAD
on.exit(unlink(maindir, recursive = T), add = TRUE)
=======
on.exit(unlink(maindir, recursive = TRUE), add = TRUE)

>>>>>>> c07ab585
setwd(working_dir)
on.exit(setwd(working_dir), add = TRUE)
# Set-up Rcpp modules and fix parameters to "true"
# om_input, om_output, and em_input generated from ASSAMC::run_om
setup_fims <- function(om_input, om_output, em_input) {
  # create new R environment in which to conduct tests
  test_env <- new.env(parent = emptyenv())
  # initialize FIMS model
  test_env$fims <- Rcpp::Module("fims", PACKAGE = "FIMS")

  # Recruitment
  # create new module in the recruitment class (specifically Beverton-Holt,
  # when there are other options, this would be where the option would be chosen)
  test_env$recruitment <- methods::new(test_env$fims$BevertonHoltRecruitment)

  # NOTE: in first set of parameters below (for recruitment), 
  # $is_random_effect (default is FALSE) and $estimated (default is FALSE) 
  # are defined even if they match the defaults in order to provide an example 
  # of how that is done. Other sections of the code below leave defaults in 
  # place as appropriate.

  # set up logR_sd
  # logR_sd is NOT logged. It needs to enter the model logged b/c the exp() is
  # taken before the likelihood calculation
  test_env$recruitment$log_sigma_recruit$value <- log(om_input$logR_sd)
  test_env$recruitment$log_sigma_recruit$is_random_effect <- FALSE
  test_env$recruitment$log_sigma_recruit$estimated <- FALSE
  # set up log_rzero (equilibrium recruitment)
  test_env$recruitment$log_rzero$value <- log(om_input$R0)
  test_env$recruitment$log_rzero$is_random_effect <- FALSE
  test_env$recruitment$log_rzero$estimated <- TRUE
  # set up logit_steep
  test_env$recruitment$logit_steep$value <- -log(1.0 - om_input$h) + log(om_input$h - 0.2)
  test_env$recruitment$logit_steep$is_random_effect <- FALSE
  test_env$recruitment$logit_steep$estimated <- FALSE
  # turn on estimation of deviations
  test_env$recruitment$estimate_log_devs <- TRUE
  # recruit deviations should enter the model in normal space.
  # The log is taken in the likelihood calculations
  # alternative setting: recruitment$log_devs <- rep(0, length(om_input$logR.resid))
  test_env$recruitment$log_devs <- om_input$logR.resid[-1]


  # Data
  test_env$catch <- em_input$L.obs$fleet1
  # set fishing fleet catch data, need to set dimensions of data index
  # currently FIMS only has a fleet module that takes index for both survey index and fishery catch
  test_env$fishing_fleet_index <- new(test_env$fims$Index, length(test_env$catch))
  test_env$fishing_fleet_index$index_data <- test_env$catch
  # set fishing fleet age comp data, need to set dimensions of age comps
  test_env$fishing_fleet_age_comp <- new(test_env$fims$AgeComp, length(test_env$catch), om_input$nages)
  test_env$fishing_fleet_age_comp$age_comp_data <- c(t(em_input$L.age.obs$fleet1)) * em_input$n.L$fleet1

  # repeat for surveys
  test_env$survey_index <- em_input$surveyB.obs$survey1
  test_env$survey_fleet_index <- new(test_env$fims$Index, length(test_env$survey_index))
  test_env$survey_fleet_index$index_data <- test_env$survey_index
  test_env$survey_fleet_age_comp <- new(test_env$fims$AgeComp, length(test_env$survey_index), om_input$nages)
  test_env$survey_fleet_age_comp$age_comp_data <- c(t(em_input$survey.age.obs$survey1)) * em_input$n.survey$survey1

  # Growth
  test_env$ewaa_growth <- new(test_env$fims$EWAAgrowth)
  test_env$ewaa_growth$ages <- om_input$ages
  test_env$ewaa_growth$weights <- om_input$W.mt

  # Maturity
  test_env$maturity <- new(test_env$fims$LogisticMaturity)
  test_env$maturity$inflection_point$value <- om_input$A50.mat
  test_env$maturity$inflection_point$is_random_effect <- FALSE
  test_env$maturity$inflection_point$estimated <- FALSE
  test_env$maturity$slope$value <- om_input$slope
  test_env$maturity$slope$is_random_effect <- FALSE
  test_env$maturity$slope$estimated <- FALSE

  # Fleet
  # Create the fishing fleet
  test_env$fishing_fleet_selectivity <- new(test_env$fims$LogisticSelectivity)
  test_env$fishing_fleet_selectivity$inflection_point$value <- om_input$sel_fleet$fleet1$A50.sel1
  test_env$fishing_fleet_selectivity$inflection_point$is_random_effect <- FALSE
  # turn on estimation of inflection_point
  test_env$fishing_fleet_selectivity$inflection_point$estimated <- TRUE
  test_env$fishing_fleet_selectivity$slope$value <- om_input$sel_fleet$fleet1$slope.sel1
  # turn on estimation of slope
  test_env$fishing_fleet_selectivity$slope$is_random_effect <- FALSE
  test_env$fishing_fleet_selectivity$slope$estimated <- TRUE

  test_env$fishing_fleet <- new(test_env$fims$Fleet)
  test_env$fishing_fleet$nages <- om_input$nages
  test_env$fishing_fleet$nyears <- om_input$nyr
  test_env$fishing_fleet$log_Fmort <- log(om_output$f)
  test_env$fishing_fleet$estimate_F <- TRUE
  test_env$fishing_fleet$random_F <- FALSE
  test_env$fishing_fleet$log_q <- log(1.0)
  test_env$fishing_fleet$estimate_q <- FALSE
  test_env$fishing_fleet$random_q <- FALSE
  test_env$fishing_fleet$log_obs_error$value <- log(sqrt(log(em_input$cv.L$fleet1^2 + 1)))
  test_env$fishing_fleet$log_obs_error$estimated <- FALSE
  # Modules are linked together using module IDs
  # Each module has a get_id() function that returns the unique ID for that module
  # Each fleet uses the module IDs to link up the correct module to the correct fleet
  # Note: Likelihoods not yet set up as a stand-alone modules, so no get_id()
  test_env$fishing_fleet$SetAgeCompLikelihood(1)
  test_env$fishing_fleet$SetIndexLikelihood(1)
  test_env$fishing_fleet$SetSelectivity(test_env$fishing_fleet_selectivity$get_id())
  test_env$fishing_fleet$SetObservedIndexData(test_env$fishing_fleet_index$get_id())
  test_env$fishing_fleet$SetObservedAgeCompData(test_env$fishing_fleet_age_comp$get_id())

  # Create the survey fleet
  test_env$survey_fleet_selectivity <- new(test_env$fims$LogisticSelectivity)
  test_env$survey_fleet_selectivity$inflection_point$value <- om_input$sel_survey$survey1$A50.sel1
  test_env$survey_fleet_selectivity$inflection_point$is_random_effect <- FALSE
  # turn on estimation of inflection_point
  test_env$survey_fleet_selectivity$inflection_point$estimated <- TRUE
  test_env$survey_fleet_selectivity$slope$value <- om_input$sel_survey$survey1$slope.sel1
  test_env$survey_fleet_selectivity$slope$is_random_effect <- FALSE
  # turn on estimation of slope
  test_env$survey_fleet_selectivity$slope$estimated <- TRUE

  test_env$survey_fleet <- new(test_env$fims$Fleet)
  test_env$survey_fleet$is_survey <- TRUE
  test_env$survey_fleet$nages <- om_input$nages
  test_env$survey_fleet$nyears <- om_input$nyr
  test_env$survey_fleet$estimate_F <- FALSE
  test_env$survey_fleet$random_F <- FALSE
  test_env$survey_fleet$log_q <- log(om_output$survey_q$survey1)
  test_env$survey_fleet$estimate_q <- TRUE
  test_env$survey_fleet$random_q <- FALSE
  test_env$survey_fleet$log_obs_error$value <- log(sqrt(log(em_input$cv.survey$survey1^2 + 1)))
  test_env$survey_fleet$log_obs_error$estimated <- FALSE
  test_env$survey_fleet$SetAgeCompLikelihood(1)
  test_env$survey_fleet$SetIndexLikelihood(1)
  test_env$survey_fleet$SetSelectivity(test_env$survey_fleet_selectivity$get_id())
  test_env$survey_fleet$SetObservedIndexData(test_env$survey_fleet_index$get_id())
  test_env$survey_fleet$SetObservedAgeCompData(test_env$survey_fleet_age_comp$get_id())

  # Population
  test_env$population <- new(test_env$fims$Population)
  test_env$population$log_M <- rep(log(om_input$M.age[1]), om_input$nyr * om_input$nages)
  test_env$population$estimate_M <- FALSE
  test_env$population$log_init_naa <- log(om_output$N.age[1, ])
  test_env$population$estimate_init_naa <- TRUE
  test_env$population$nages <- om_input$nages
  test_env$population$ages <- om_input$ages
  test_env$population$nfleets <- sum(om_input$fleet_num, om_input$survey_num)
  test_env$population$nseasons <- 1
  test_env$population$nyears <- om_input$nyr
<<<<<<< HEAD
=======
  # following line is related to issue #521, may be modified in the future
  # https://github.com/NOAA-FIMS/FIMS/issues/521
  test_env$population$prop_female <- om_input$proportion.female[1]
>>>>>>> c07ab585
  test_env$population$SetMaturity(test_env$maturity$get_id())
  test_env$population$SetGrowth(test_env$ewaa_growth$get_id())
  test_env$population$SetRecruitment(test_env$recruitment$get_id())

  # end of setup_fims function, returning test_env
  return(test_env)
}

test_that("deterministic test of fims", {
  # run function defined above to set up the test environment
  deterministic_env <- setup_fims(
    om_input = om_input,
    om_output = om_output,
    em_input = em_input
  )
  # Set-up 
  deterministic_env$fims$CreateTMBModel()
  # CreateTMBModel calls a function in information that loops
  # over all the populations and fleets and sets all the pointers
  parameters <- list(p = deterministic_env$fims$get_fixed())
  # get_fixed function is an Rcpp function that loops over all Rcpp
  # modules and returned a vector of parameters being estimated
 
  # Set up TMB's computational graph
  obj <- MakeADFun(data = list(), parameters, DLL = "FIMS")

  # Calculate standard errors
  sdr <- TMB::sdreport(obj)
  sdr_fixed <- summary(sdr, "fixed")

  # Call report using deterministic parameter values
  # obj$report() requires parameter list to avoid errors
  report <- obj$report(obj$par)

  # Compare log(R0) to true value
  fims_logR0 <- sdr_fixed[1, "Estimate"]
  expect_gt(fims_logR0, 0.0)
  expect_equal(fims_logR0, log(om_input$R0))

  # Compare numbers at age to true value
  for (i in 1:length(c(t(om_output$N.age)))) {
    expect_equal(report$naa[[1]][i], c(t(om_output$N.age))[i])
  }

  # Compare biomass to true value
  for (i in 1:length(om_output$biomass.mt)) {
    expect_equal(report$biomass[[1]][i], om_output$biomass.mt[i])
  }

  # Compare spawning biomass to true value
  for (i in 1:length(om_output$SSB)) {
    expect_equal(report$ssb[[1]][i], om_output$SSB[i])
  }

  # Compare recruitment to true value
  fims_naa <- matrix(report$naa[[1]][1:(om_input$nyr * om_input$nages)],
    nrow = om_input$nyr, byrow = TRUE
  )

  # loop over years to compare recruitment by year
  for (i in 1:om_input$nyr) {
    expect_equal(fims_naa[i, 1], om_output$N.age[i, 1])
  }

  # confirm that recruitment matches the numbers in the first age
  # by comparing to fims_naa (what's reported from FIMS)
  expect_equal(
    fims_naa[1:om_input$nyr, 1],
    report$recruitment[[1]][1:om_input$nyr]
  )

  # confirm that recruitment matches the numbers in the first age
  # by comparing to the true values from the OM
  for (i in 1:om_input$nyr) {
    expect_equal(report$recruitment[[1]][i], om_output$N.age[i, 1])
  }

  # recruitment log_devs (fixed at initial "true" values)
  # the initial value of om_input$logR.resid is dropped from the model
  expect_equal(report$log_recruit_dev[[1]], om_input$logR.resid[-1])

  # F (fixed at initial "true" values)
  expect_equal(report$F_mort[[1]], om_output$f)

  # Expected catch
  fims_index <- report$exp_index
  for (i in 1:length(om_output$L.mt$fleet1)) {
    expect_equal(fims_index[[1]][i], om_output$L.mt$fleet1[i])
  }

  # Expect small relative error for deterministic test
  fims_object_are <- rep(0, length(em_input$L.obs$fleet1))
  for (i in 1:length(em_input$L.obs$fleet1)) {
    fims_object_are[i] <- abs(fims_index[[1]][i] - em_input$L.obs$fleet1[i]) / em_input$L.obs$fleet1[i]
  }

  # Expect 95% of relative error to be within 2*cv
  expect_lte(sum(fims_object_are > om_input$cv.L$fleet1 * 2.0), length(em_input$L.obs$fleet1) * 0.05)

  # Compare expected catch number at age to true values
  for (i in 1:length(c(t(om_output$L.age$fleet1)))) {
    expect_equal(report$cnaa[[1]][i], c(t(om_output$L.age$fleet1))[i])
  }

  # Expected catch number at age in proportion
  # QUESTION: Isn't this redundant with the non-proportion test above?
  fims_cnaa <- matrix(report$cnaa[[1]][1:(om_input$nyr * om_input$nages)],
    nrow = om_input$nyr, byrow = TRUE
  )
  fims_cnaa_proportion <- fims_cnaa / rowSums(fims_cnaa)
  om_cnaa_proportion <- om_output$L.age$fleet1 / rowSums(om_output$L.age$fleet1)

  for (i in 1:length(c(t(om_cnaa_proportion)))) {
    expect_equal(c(t(fims_cnaa_proportion))[i], c(t(om_cnaa_proportion))[i])
  }

  # Expected survey index.
  # Using [[2]] because the survey is the 2nd fleet.
  cwaa <- matrix(report$cwaa[[2]][1:(om_input$nyr * om_input$nages)], nrow = om_input$nyr, byrow = TRUE)
  expect_equal(fims_index[[2]], apply(cwaa, 1, sum) * om_output$survey_q$survey1)

  for (i in 1:length(om_output$survey_index_biomass$survey1)) {
    expect_equal(fims_index[[2]][i], om_output$survey_index_biomass$survey1[i])
  }

  fims_object_are <- rep(0, length(em_input$surveyB.obs$survey1))
  for (i in 1:length(em_input$survey.obs$survey1)) {
    fims_object_are[i] <- abs(fims_index[[2]][i] - em_input$surveyB.obs$survey1[i]) / em_input$surveyB.obs$survey1[i]
  }
  # Expect 95% of relative error to be within 2*cv
  expect_lte(sum(fims_object_are > om_input$cv.survey$survey1 * 2.0), length(em_input$surveyB.obs$survey1) * 0.05)

  # Expected catch number at age in proportion
  fims_cnaa <- matrix(report$cnaa[[2]][1:(om_input$nyr * om_input$nages)],
    nrow = om_input$nyr, byrow = TRUE
  )

  for (i in 1:length(c(t(om_output$survey_age_comp$survey1)))) {
    expect_equal(report$cnaa[[2]][i], c(t(om_output$survey_age_comp$survey1))[i])
  }

  fims_cnaa_proportion <- fims_cnaa / rowSums(fims_cnaa)
  om_cnaa_proportion <- om_output$survey_age_comp$survey1 / rowSums(om_output$survey_age_comp$survey1)

  for (i in 1:length(c(t(om_cnaa_proportion)))) {
    expect_equal(c(t(fims_cnaa_proportion))[i], c(t(om_cnaa_proportion))[i])
  }
  # clear memory
  deterministic_env$fims$clear()
})

test_that("nll test of fims", {
  nll_env <- setup_fims(
    om_input = om_input,
    om_output = om_output,
    em_input = em_input
  )
  # Set-up TMB
  nll_env$fims$CreateTMBModel()
  parameters <- list(p = nll_env$fims$get_fixed())
  par_list <- 1:length(parameters[[1]])
  par_list[2:length(par_list)] <- NA
  map <- list(p = factor(par_list))

  obj <- TMB::MakeADFun(data = list(), parameters, DLL = "FIMS", map = map)

  sdr <- TMB::sdreport(obj)
  sdr_fixed <- summary(sdr, "fixed")

  # log(R0)
  fims_logR0 <- sdr_fixed[1, "Estimate"]
  # expect_lte(abs(fims_logR0 - log(om_input$R0)) / log(om_input$R0), 0.0001)
  expect_equal(fims_logR0, log(om_input$R0))

  # Call report using deterministic parameter values
  # obj$report() requires parameter list to avoid errors
  report <- obj$report(obj$par)
  obj <- TMB::MakeADFun(data = list(), parameters, DLL = "FIMS", map = map)
  jnll <- obj$fn()

  # recruitment likelihood
  # log_devs is of length nyr-1
  rec_nll <- -sum(dnorm(
    nll_env$recruitment$log_devs, rep(0, om_input$nyr-1),
    om_input$logR_sd, TRUE
  ))

  # catch and survey index expected likelihoods
  index_nll_fleet <- -sum(dnorm(
    log(nll_env$catch),
    log(om_output$L.mt$fleet1),
    sqrt(log(em_input$cv.L$fleet1^2 + 1)), TRUE
  ))
  index_nll_survey <- -sum(dnorm(
    log(nll_env$survey_index),
    log(om_output$survey_index_biomass$survey1),
    sqrt(log(em_input$cv.survey$survey1^2 + 1)), TRUE
  ))
  index_nll <- index_nll_fleet + index_nll_survey
  # age comp likelihoods
  fishing_acomp_observed <- em_input$L.age.obs$fleet1
  fishing_acomp_expected <- om_output$L.age$fleet1 / rowSums(om_output$L.age$fleet1)
  survey_acomp_observed <- em_input$survey.age.obs$survey1
  survey_acomp_expected <- om_output$survey_age_comp$survey1 / rowSums(om_output$survey_age_comp$survey1)
  age_comp_nll_fleet <- age_comp_nll_survey <- 0
  for (y in 1:om_input$nyr) {
    age_comp_nll_fleet <- age_comp_nll_fleet -
      dmultinom(
        fishing_acomp_observed[y, ] * em_input$n.L$fleet1, em_input$n.L$fleet1,
        fishing_acomp_expected[y, ], TRUE
      )

    age_comp_nll_survey <- age_comp_nll_survey -
      dmultinom(
        survey_acomp_observed[y, ] * em_input$n.survey$survey1, em_input$n.survey$survey1,
        survey_acomp_expected[y, ], TRUE
      )
  }
  age_comp_nll <- age_comp_nll_fleet + age_comp_nll_survey
  expected_jnll <- rec_nll + index_nll + age_comp_nll

  expect_equal(report$rec_nll, rec_nll)
  expect_equal(report$age_comp_nll, age_comp_nll)
  expect_equal(report$index_nll, index_nll)
  expect_equal(jnll, expected_jnll)

  nll_env$fims$clear()
})

test_that("estimation test of fims", {
  estimation_env <- setup_fims(
    om_input = om_input,
    om_output = om_output,
    em_input = em_input
  )

  # Set-up TMB
  estimation_env$fims$CreateTMBModel()
  # Create parameter list from Rcpp modules
  parameters <- list(p = estimation_env$fims$get_fixed())
  obj <- TMB::MakeADFun(data = list(), parameters, DLL = "FIMS")

  opt <- with(obj, optim(par, fn, gr,
    method = "BFGS",
    control = list(maxit = 1000000, reltol = 1e-15)
  ))

  # Call report using MLE parameter values
  # obj$report() requires parameter list to avoid errors
  report <- obj$report(obj$env$last.par.best)
  sdr <- TMB::sdreport(obj)
  sdr_report <- summary(sdr, "report")
  # Numbers at age
  # Estimates and SE for NAA
  sdr_naa <- sdr_report[which(rownames(sdr_report) == "NAA"), ]
  naa_are <- rep(0, length(c(t(om_output$N.age))))
  for (i in 1:length(c(t(om_output$N.age)))) {
    naa_are[i] <- abs(sdr_naa[i, 1] - c(t(om_output$N.age))[i])
  }
  # Expect 95% of absolute error to be within 2*SE of NAA
  expect_lte(
    sum(naa_are > qnorm(.975) * sdr_naa[1:length(c(t(om_output$N.age))), 2]),
    0.05 * length(c(t(om_output$N.age)))
  )

  # Biomass
  sdr_biomass <- sdr_report[which(rownames(sdr_report) == "Biomass"), ]
  biomass_are <- rep(0, length(om_output$biomass.mt))
  for (i in 1:length(om_output$biomass.mt)) {
    biomass_are[i] <- abs(sdr_biomass[i, 1] - om_output$biomass.mt[i]) # / om_output$biomass.mt[i]
    # expect_lte(biomass_are[i], 0.15)
  }
  expect_lte(
    sum(biomass_are > qnorm(.975) * sdr_biomass[1:length(om_output$biomass.mt), 2]),
    0.05 * length(om_output$biomass.mt)
  )

  # Spawning biomass
  sdr_sb <- sdr_report[which(rownames(sdr_report) == "SSB"), ]
  sb_are <- rep(0, length(om_output$SSB))
  for (i in 1:length(om_output$SSB)) {
    sb_are[i] <- abs(sdr_sb[i, 1] - om_output$SSB[i]) # / om_output$SSB[i]
    # expect_lte(sb_are[i], 0.15)
  }
  expect_lte(
    sum(sb_are > qnorm(.975) * sdr_sb[1:length(om_output$SSB), 2]),
    0.05 * length(om_output$SSB)
  )

  # Recruitment
  fims_naa <- matrix(report$naa[[1]][1:(om_input$nyr * om_input$nages)],
    nrow = om_input$nyr, byrow = TRUE
  )
  sdr_naa1_vec <- sdr_report[which(rownames(sdr_report) == "NAA"), 2]
  sdr_naa1 <- sdr_naa1_vec[seq(1, om_input$nyr * om_input$nages, by = om_input$nages)]
  fims_naa1_are <- rep(0, om_input$nyr)
  for (i in 1:om_input$nyr) {
    fims_naa1_are[i] <- abs(fims_naa[i, 1] - om_output$N.age[i, 1]) # /
    # om_output$N.age[i, 1]
    # expect_lte(fims_naa1_are[i], 0.25)
  }
  expect_lte(
    sum(fims_naa1_are > qnorm(.975) * sdr_naa1[1:length(om_output$SSB)]),
    0.05 * length(om_output$SSB)
  )

  expect_equal(
    fims_naa[, 1],
    report$recruitment[[1]][1:om_input$nyr]
  )

  # recruitment log deviations
  # the initial value of om_input$logR.resid is dropped from the model
  sdr_rdev <- sdr_report[which(rownames(sdr_report) == "LogRecDev"), ]
  rdev_are <- rep(0, length(om_input$logR.resid)-1)

  for (i in 1:(length(report$log_recruit_dev[[1]])-1)){
    rdev_are[i] <- abs(report$log_recruit_dev[[1]][i] - om_input$logR.resid[i+1]) # /
    #   exp(om_input$logR.resid[i])
    # expect_lte(rdev_are[i], 1) # 1
  }
  expect_lte(
    sum(rdev_are > qnorm(.975) * sdr_rdev[1:length(om_input$logR.resid)-1, 2]),
    0.05 * length(om_input$logR.resid)
  )

  # F (needs to be updated when std.error is available)
  sdr_F <- sdr_report[which(rownames(sdr_report) == "FMort"), ]
  f_are <- rep(0, length(om_output$f))
  for (i in 1:length(om_output$f)) {
    f_are[i] <- abs(sdr_F[i, 1] - om_output$f[i])
  }
  # Expect 95% of absolute error to be within 2*SE of Fmort
  expect_lte(
    sum(f_are > qnorm(.975) * sdr_F[1:length(om_output$f), 2]),
    0.05 * length(om_output$f)
  )

  # Expected fishery catch and survey index
  fims_index <- sdr_report[which(rownames(sdr_report) == "ExpectedIndex"), ]
  fims_catch <- fims_index[1:om_input$nyr, ]
  fims_survey <- fims_index[(om_input$nyr + 1):(om_input$nyr * 2), ]

  # Expected fishery catch - om_output
  catch_are <- rep(0, length(om_output$L.mt$fleet1))
  for (i in 1:length(om_output$L.mt$fleet1)) {
    catch_are[i] <- abs(fims_catch[i, 1] - om_output$L.mt$fleet1[i])
  }
  # Expect 95% of absolute error to be within 2*SE of fishery catch
  expect_lte(
    sum(catch_are > qnorm(.975) * fims_catch[, 2]),
    0.05 * length(om_output$L.mt$fleet1)
  )

  # Expected fishery catch - em_input
  catch_are <- rep(0, length(em_input$L.obs$fleet1))
  for (i in 1:length(em_input$L.obs$fleet1)) {
    catch_are[i] <- abs(fims_catch[i, 1] - em_input$L.obs$fleet1[i])
  }
  # Expect 95% of absolute error to be within 2*SE of fishery catch
  expect_lte(
    sum(catch_are > qnorm(.975) * fims_catch[, 2]),
    0.05 * length(em_input$L.obs$fleet1)
  )


  # Expected fishery catch number at age
  sdr_cnaa <- sdr_report[which(rownames(sdr_report) == "CNAA"), ]
  cnaa_are <- rep(0, length(c(t(om_output$L.age$fleet1))))
  for (i in 1:length(c(t(om_output$L.age$fleet1)))) {
    cnaa_are[i] <- abs(sdr_cnaa[i, 1] - c(t(om_output$L.age$fleet1))[i])
  }
  # Expect 95% of absolute error to be within 2*SE of CNAA
  expect_lte(
    sum(cnaa_are > qnorm(.975) * sdr_cnaa[, 2]),
    0.05 * length(c(t(om_output$L.age$fleet1)))
  )


  # Expected catch number at age in proportion
  # fims_cnaa <- matrix(report$cnaa[1:(om_input$nyr*om_input$nages), 1],
  #                     nrow = om_input$nyr, byrow = TRUE)
  # fims_cnaa_proportion <- fims_cnaa/rowSums(fims_cnaa)
  # for (i in 1:length(c(t(em_input$L.age.obs$fleet1)))){
  #
  #   if (c(t(em_input$L.age.obs$fleet1))[i] == 0) {
  #     expect_lte(abs(c(t(fims_cnaa_proportion))[i] - (c(t(em_input$L.age.obs$fleet1))[i]+0.001))/
  #                  (c(t(em_input$L.age.obs$fleet1))[i]+0.001), 18)
  #   } else {
  #     expect_lte(abs(c(t(fims_cnaa_proportion))[i] - c(t(em_input$L.age.obs$fleet1))[i])/
  #                  c(t(em_input$L.age.obs$fleet1))[i], 3) # Inf when i = 299; landings was 0.
  #   }
  # }


  # Expected survey index - om_output
  index_are <- rep(0, length(om_output$survey_index_biomass$survey1))
  for (i in 1:length(om_output$survey_index_biomass$survey1)) {
    index_are[i] <- abs(fims_survey[i, 1] - om_output$survey_index_biomass$survey1[i])
  }
  # Expect 95% of absolute error to be within 2*SE of survey index
  expect_lte(
    sum(index_are > qnorm(.975) * fims_survey[, 2]),
    0.05 * length(om_output$survey_index_biomass$survey1)
  )

  # Expected survey index - em_input
  index_are <- rep(0, length(em_input$surveyB.obs$survey1))
  for (i in 1:length(em_input$surveyB.obs$survey1)) {
    index_are[i] <- abs(fims_survey[i, 1] - em_input$surveyB.obs$survey1[i])
  }
  # Expect 95% of absolute error to be within 2*SE of survey index
  # expect_lte(
  #   sum(index_are > qnorm(.975) * fims_survey[, 2]),
  #   0.05 * length(em_input$surveyB.obs$survey1)
  # )

  for (i in 1:length(em_input$surveyB.obs$survey1)) {
    expect_lte(abs(fims_survey[i, 1] - em_input$surveyB.obs$survey1[i]) /
      em_input$surveyB.obs$survey1[i], 0.25)
  }

  # Expected survey number at age
  # for (i in 1:length(c(t(om_output$survey_age_comp$survey1)))){
  #   expect_lte(abs(report$cnaa[i,2] - c(t(om_output$survey_age_comp$survey1))[i])/
  #                c(t(om_output$survey_age_comp$survey1))[i], 0.001)
  # }

  # Expected catch number at age in proportion
  # fims_cnaa <- matrix(report$cnaa[1:(om_input$nyr*om_input$nages), 2],
  #                     nrow = om_input$nyr, byrow = TRUE)
  # fims_cnaa_proportion <- fims_cnaa/rowSums(fims_cnaa)
  #
  # for (i in 1:length(c(t(em_input$survey.age.obs)))){
  #   expect_lte(abs(c(t(fims_cnaa_proportion))[i] - c(t(em_input$L.age.obs$fleet1))[i])/
  #                c(t(em_input$L.age.obs$fleet1))[i], 0.15)
  # }


  estimation_env$fims$clear()
})

test_that("run FIMS in a for loop", {
  for (i in 1:5) {
    fims <- Rcpp::Module("fims", PACKAGE = "FIMS")

    # Recruitment
    recruitment <- new(fims$BevertonHoltRecruitment)
    # logR_sd is NOT logged. It needs to enter the model logged b/c the exp() is taken
    # before the likelihood calculation
    recruitment$log_sigma_recruit$value <- log(om_input$logR_sd)
    recruitment$log_rzero$value <- 13 #log(om_input$R0)
    recruitment$log_rzero$is_random_effect <- FALSE
    recruitment$log_rzero$estimated <- TRUE
    recruitment$logit_steep$value <- -log(1.0 - om_input$h) + log(om_input$h - 0.2)
    recruitment$logit_steep$is_random_effect <- FALSE
    recruitment$logit_steep$estimated <- FALSE
    recruitment$estimate_log_devs <- TRUE
    recruitment$log_devs <- rep(0, length(om_input$logR.resid)-1)

    # Data
    catch <- em_input$L.obs$fleet1
    fishing_fleet_index <- new(fims$Index, length(catch))
    fishing_fleet_index$index_data <- catch
    fishing_fleet_age_comp <- new(fims$AgeComp, length(catch), om_input$nages)
    fishing_fleet_age_comp$age_comp_data <- c(t(em_input$L.age.obs$fleet1)) * em_input$n.L$fleet1

    survey_index <- em_input$surveyB.obs$survey1
    survey_fleet_index <- new(fims$Index, length(survey_index))
    survey_fleet_index$index_data <- survey_index
    survey_fleet_age_comp <- new(fims$AgeComp, length(survey_index), om_input$nages)
    survey_fleet_age_comp$age_comp_data <- c(t(em_input$survey.age.obs$survey1)) * em_input$n.survey$survey1

    # Growth
    ewaa_growth <- new(fims$EWAAgrowth)
    ewaa_growth$ages <- om_input$ages
    ewaa_growth$weights <- om_input$W.mt

    # Maturity
    maturity <- new(fims$LogisticMaturity)
    maturity$inflection_point$value <- om_input$A50.mat
    maturity$inflection_point$is_random_effect <- FALSE
    maturity$inflection_point$estimated <- FALSE
    maturity$slope$value <- om_input$slope
    maturity$slope$is_random_effect <- FALSE
    maturity$slope$estimated <- FALSE

    # Fleet
    # Create the fishing fleet
    fishing_fleet_selectivity <- new(fims$LogisticSelectivity)
    fishing_fleet_selectivity$inflection_point$value <- om_input$sel_fleet$fleet1$A50.sel1
    fishing_fleet_selectivity$inflection_point$is_random_effect <- FALSE
    fishing_fleet_selectivity$inflection_point$estimated <- TRUE
    fishing_fleet_selectivity$slope$value <- om_input$sel_fleet$fleet1$slope.sel1
    fishing_fleet_selectivity$slope$is_random_effect <- FALSE
    fishing_fleet_selectivity$slope$estimated <- TRUE

    fishing_fleet <- new(fims$Fleet)
    fishing_fleet$nages <- om_input$nages
    fishing_fleet$nyears <- om_input$nyr
    fishing_fleet$log_Fmort <- log(om_output$f)
    fishing_fleet$estimate_F <- TRUE
    fishing_fleet$random_F <- FALSE
    fishing_fleet$log_q <- log(1.0)
    fishing_fleet$estimate_q <- FALSE
    fishing_fleet$random_q <- FALSE
    fishing_fleet$log_obs_error$value <- log(sqrt(log(em_input$cv.L$fleet1^2 + 1)))
    fishing_fleet$log_obs_error$estimated <- FALSE
    # Need get_id() for setting up observed agecomp and index data?
    fishing_fleet$SetAgeCompLikelihood(1)
    fishing_fleet$SetIndexLikelihood(1)
    fishing_fleet$SetSelectivity(fishing_fleet_selectivity$get_id())
    fishing_fleet$SetObservedIndexData(fishing_fleet_index$get_id())
    fishing_fleet$SetObservedAgeCompData(fishing_fleet_age_comp$get_id())

    # Create the survey fleet
    survey_fleet_selectivity <- new(fims$LogisticSelectivity)
    survey_fleet_selectivity$inflection_point$value <- om_input$sel_survey$survey1$A50.sel1
    survey_fleet_selectivity$inflection_point$is_random_effect <- FALSE
    survey_fleet_selectivity$inflection_point$estimated <- TRUE
    survey_fleet_selectivity$slope$value <- om_input$sel_survey$survey1$slope.sel1
    survey_fleet_selectivity$slope$is_random_effect <- FALSE
    survey_fleet_selectivity$slope$estimated <- TRUE

    survey_fleet <- new(fims$Fleet)
    survey_fleet$is_survey <- TRUE
    survey_fleet$nages <- om_input$nages
    survey_fleet$nyears <- om_input$nyr
    # survey_fleet$log_Fmort <- rep(log(0.0000000000000000000000000001), om_input$nyr) #-Inf?
    survey_fleet$estimate_F <- FALSE
    survey_fleet$random_F <- FALSE
    survey_fleet$log_q <- log(om_output$survey_q$survey1)
    survey_fleet$estimate_q <- TRUE
    survey_fleet$random_q <- FALSE
    survey_fleet$log_obs_error$value <- log(sqrt(log(em_input$cv.survey$survey1^2 + 1)))
    survey_fleet$log_obs_error$estimated <- FALSE
    survey_fleet$SetAgeCompLikelihood(1)
    survey_fleet$SetIndexLikelihood(1)
    survey_fleet$SetSelectivity(survey_fleet_selectivity$get_id())
    survey_fleet$SetObservedIndexData(survey_fleet_index$get_id())
    survey_fleet$SetObservedAgeCompData(survey_fleet_age_comp$get_id())

    # Population
    population <- new(fims$Population)
    # is it a problem these are not Parameters in the Population interface?
    # the Parameter class (from rcpp/rcpp_objects/rcpp_interface_base) cannot handle vectors,
    # do we need a ParameterVector class?
    population$log_M <- rep(log(om_input$M.age[1]), om_input$nyr * om_input$nages)
    population$estimate_M <- FALSE
    population$log_init_naa <- log(om_output$N.age[1, ])
    population$estimate_init_naa <- TRUE
    population$nages <- om_input$nages
    population$ages <- om_input$ages
    population$nfleets <- sum(om_input$fleet_num, om_input$survey_num)
    population$nseasons <- 1
    population$nyears <- om_input$nyr
    population$SetMaturity(maturity$get_id())
    population$SetGrowth(ewaa_growth$get_id())
    population$SetRecruitment(recruitment$get_id())

    ## Set-up TMB
    fims$CreateTMBModel()
    parameters <- list(p = fims$get_fixed())
    obj <- TMB::MakeADFun(data = list(), parameters, DLL = "FIMS")

    opt <- with(obj, optim(par, fn, gr,
      method = "BFGS",
      control = list(maxit = 1000000, reltol = 1e-15)
    ))

    report <- obj$report(obj$par)
    expect_false(is.null(report))

    max_gradient <- max(abs(obj$gr(obj$env$last.par.best)))
    expect_lte(max_gradient, 0.0001)
    fims$clear()
  }
})
<|MERGE_RESOLUTION|>--- conflicted
+++ resolved
@@ -20,12 +20,8 @@
 # using function from the model comparison project
 ASSAMC::run_om(input_list = FIMS_C0_estimation)
 
-<<<<<<< HEAD
-on.exit(unlink(maindir, recursive = T), add = TRUE)
-=======
 on.exit(unlink(maindir, recursive = TRUE), add = TRUE)
 
->>>>>>> c07ab585
 setwd(working_dir)
 on.exit(setwd(working_dir), add = TRUE)
 # Set-up Rcpp modules and fix parameters to "true"
@@ -172,12 +168,6 @@
   test_env$population$nfleets <- sum(om_input$fleet_num, om_input$survey_num)
   test_env$population$nseasons <- 1
   test_env$population$nyears <- om_input$nyr
-<<<<<<< HEAD
-=======
-  # following line is related to issue #521, may be modified in the future
-  # https://github.com/NOAA-FIMS/FIMS/issues/521
-  test_env$population$prop_female <- om_input$proportion.female[1]
->>>>>>> c07ab585
   test_env$population$SetMaturity(test_env$maturity$get_id())
   test_env$population$SetGrowth(test_env$ewaa_growth$get_id())
   test_env$population$SetRecruitment(test_env$recruitment$get_id())
