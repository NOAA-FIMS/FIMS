--- conflicted
+++ resolved
@@ -57,18 +57,13 @@
   test_env$recruitment$logit_steep$value <- -log(1.0 - om_input$h) + log(om_input$h - 0.2)
   test_env$recruitment$logit_steep$is_random_effect <- FALSE
   test_env$recruitment$logit_steep$estimated <- FALSE
-<<<<<<< HEAD
   # turn on estimation of deviations
-  test_env$recruitment$estimate_deviations <- TRUE
+  test_env$recruitment$estimate_log_devs <- TRUE
   # recruit deviations should enter the model in normal space.
   # The log is taken in the likelihood calculations
-  # alternative setting: recruitment$deviations <- rep(1, length(om_input$logR.resid))
-  test_env$recruitment$deviations <- exp(om_input$logR.resid)
-=======
-  test_env$recruitment$estimate_log_devs <- TRUE
   # alternative setting: recruitment$log_devs <- rep(0, length(om_input$logR.resid))
   test_env$recruitment$log_devs <- om_input$logR.resid[-1]
->>>>>>> 36fe2ad2
+
 
   # Data
   test_env$catch <- em_input$L.obs$fleet1
