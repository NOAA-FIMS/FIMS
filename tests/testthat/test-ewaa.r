<<<<<<< HEAD
library(Rcpp)
data(package = "FIMS")

test_that("ewaa data can be added to model", {
  fims <- Rcpp::Module("fims", PACKAGE = "FIMS")
  ewaa_growth <- new(fims$EWAAgrowth)
  age_frame <- FIMSFrameAge(data_mile1)
  ewaa_data <- age_frame@weightatage
  ewaa_growth$ages <- unique(ewaa_data$age)
  ewaa_growth$weights <- unique(ewaa_data$value)
  expect_equal(ewaa_growth$evaluate(1), 0.00053065552)
  
  ewaa_growth2 <- new(fims$EWAAgrowth)
  ewaa_growth2$ages <- c(unique(ewaa_data$age), 12)
  ewaa_growth2$weights <- unique(ewaa_data$value)
  expect_error(
    ewaa_growth2$evaluate(1),
    regexp = "ages and weights must be the same length",
    ignore.case = FALSE
  )
})
=======
#   library(Rcpp)
# data(package = "FIMS")
#
# test_that("ewaa data can be added to model",{
#
#   fims <- Rcpp::Module("fims", PACKAGE = "FIMS")
#   ewaa_growth <- new(fims$EWAAgrowth)
#   age_frame <- FIMSFrameAge(data_mile1)
#   ewaa_data <- age_frame@weightatage
#   ewaa_growth$ages <- unique(ewaa_data$age)
#   ewaa_growth$weights <- unique(ewaa_data$value)
#   expect_equal(ewaa_growth$evaluate(1), 0.005306555)
#
# })
>>>>>>> d3f80451
<|MERGE_RESOLUTION|>--- conflicted
+++ resolved
@@ -1,5 +1,3 @@
-<<<<<<< HEAD
-library(Rcpp)
 data(package = "FIMS")
 
 test_that("ewaa data can be added to model", {
@@ -20,19 +18,3 @@
     ignore.case = FALSE
   )
 })
-=======
-#   library(Rcpp)
-# data(package = "FIMS")
-#
-# test_that("ewaa data can be added to model",{
-#
-#   fims <- Rcpp::Module("fims", PACKAGE = "FIMS")
-#   ewaa_growth <- new(fims$EWAAgrowth)
-#   age_frame <- FIMSFrameAge(data_mile1)
-#   ewaa_data <- age_frame@weightatage
-#   ewaa_growth$ages <- unique(ewaa_data$age)
-#   ewaa_growth$weights <- unique(ewaa_data$value)
-#   expect_equal(ewaa_growth$evaluate(1), 0.005306555)
-#
-# })
->>>>>>> d3f80451
