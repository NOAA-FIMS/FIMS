#include "integration_class.hpp"

std::ofstream test_log("integration_test.log");

<<<<<<< HEAD
=======
class IntegrationTest {
public:

    uint32_t ncases_m = 1; //10;
    uint32_t ninput_files_m = 1; //160;

    IntegrationTest() {
    }

    IntegrationTest(uint32_t ncases, uint32_t ninput_files)
    : ncases_m(ncases), ninput_files_m(ninput_files) {
    }

    bool Run() {

        bool good = true;
        std::stringstream ss;
        for (uint32_t i = 0; i < this->ncases_m; i++) {
            for (uint32_t j = 0; j < this->ninput_files_m; j++) {
                ss.str("");
                ss << "inputs/C" << i << "/om_input" << j + 1 << ".json";
                rapidjson::Document om_input;
                rapidjson::Document em_input;
                rapidjson::Document om_output;
                this->ReadJson(ss.str(), om_input);


                ss.str("");
                ss << "inputs/C" << i << "/em_input" << j + 1 << ".json";
                this->ReadJson(ss.str(), em_input);

                ss.str("");
                ss << "inputs/C" << i << "/om_output" << j + 1 << ".json";
                this->ReadJson(ss.str(), om_output);

                fims::Population<double> pop;



                if (!this->ConfigurePopulationModel(pop, om_input, em_input)) {
                    good = false;
                }

                if (!this->RunModelLoop(pop, om_input)) {
                    good = false;
                }
                //                if (!this->CheckModelOutput(pop, om_output)) {
                //                    good = false;
                //                }

                std::cout << "\n\nexpected numbers at age:\n";
                typename rapidjson::Document::MemberIterator it;
                typename rapidjson::Document::MemberIterator jt;
                it = om_output.FindMember("N.age");
                for (int i = 0; i < pop.nyears; i++) {
                    rapidjson::Value &e = (*it).value;
                    if (e.IsArray()) {
                        size_t jmax = e[i].Size();
                        for (size_t j = 0; j < jmax; j++) {
                            size_t index = i * pop.nages + j;
                            //e[i][j].GetDouble()/*-
                            std::cout << e[i][j].GetDouble() << " ";
                        }
                    } else {
                        std::cout << "not an array\n";
                        exit(0);
                    }
                    std::cout << std::endl;
                }

            }



        }


        return good;
    }

    bool ReadJson(const std::string& path,
            rapidjson::Document& json_) {

        std::stringstream ss;
        std::ifstream infile;
        infile.open(path.c_str());

        ss.str("");
        while (infile.good()) {
            std::string line;
            std::getline(infile, line);
            ss << line << "\n";
        }
        std::cout << "\n\n\n\n" << path << "\n";
        std::cout << ss.str() << "\n";
        json_.Parse(ss.str().c_str());

        return true;
    }

    bool ConfigurePopulationModel(fims::Population<double>& pop,
            rapidjson::Document& om_input, rapidjson::Document& em_input) {

        typename rapidjson::Document::MemberIterator it;
        typename rapidjson::Document::MemberIterator jt;
        typename rapidjson::Document::MemberIterator kt;
        size_t nfleets, nsurveys, nages, nyears;


        //get number of years
        it = om_input.FindMember("nyr");
        if (it != om_input.MemberEnd()) {
            rapidjson::Value &e = (*it).value;
            nyears = e[0].GetInt();
            std::cout << "nyr " << nyears << std::endl;
        } else {
            std::cout << "nyr not found in input\n";
        }

        //get number of ages
        it = om_input.FindMember("nages");
        if (it != om_input.MemberEnd()) {
            rapidjson::Value &e = (*it).value;
            nages = e[0].GetInt();
            std::cout << "nages " << nages << std::endl;
        } else {
            std::cout << "nages not found in input\n";
        }


        //get number of fleets
        it = om_input.FindMember("fleet_num");
        if (it != om_input.MemberEnd()) {
            rapidjson::Value &e = (*it).value;
            nfleets = e[0].GetInt();
            bool parse_alternate_name = false;

            //instantiate fleets
            std::cout << "nfleets " << nfleets << std::endl;
            for (int i = 0; i < nfleets; i++) {
                std::shared_ptr<fims::Fleet<double> > f = std::make_shared<fims::Fleet<double> >();
                f->Initialize(nyears, nages);
                f->observed_index_data = std::make_shared<fims::DataObject<double> >(nyears);
                f->observed_agecomp_data = std::make_shared<fims::DataObject<double> >(nyears, nages);

                std::stringstream strs;
                strs << "fleet" << i + 1;

                //set fleet selectivity
                it = om_input.FindMember("sel_fleet");
                typename rapidjson::Document::MemberIterator fsel;
                fsel = it->value.FindMember(strs.str().c_str());
                rapidjson::Value &ss = (*fsel).value;

                if (ss.MemberCount() == 2) {//logistic
                    std::shared_ptr<fims::LogisticSelectivity<double> > selectivity
                            = std::make_shared<fims::LogisticSelectivity<double> >();
                    typename rapidjson::Document::MemberIterator sel_a50;
                    sel_a50 = fsel->value.FindMember("A50.sel");


                    rapidjson::Value &a50 = (*sel_a50).value;
                    selectivity->median = a50[0].GetDouble();

                    typename rapidjson::Document::MemberIterator sel_slope;
                    sel_slope = fsel->value.FindMember("slope.sel");
                    rapidjson::Value &slope = (*sel_slope).value;
                    selectivity->slope = slope[0].GetDouble();
                    f->selectivity = selectivity;

                } else if (ss.MemberCount() == 4) {//double logistic
                    std::shared_ptr<fims::DoubleLogisticSelectivity<double> > selectivity
                            = std::make_shared<fims::DoubleLogisticSelectivity<double> >();

                    typename rapidjson::Document::MemberIterator sel_a50;
                    sel_a50 = fsel->value.FindMember("A50.sel1");
                    rapidjson::Value &a501 = (*sel_a50).value;
                    selectivity->median_asc = a501[0].GetDouble();

                    typename rapidjson::Document::MemberIterator sel_slope;
                    sel_slope = fsel->value.FindMember("slope.sel1");
                    rapidjson::Value &slope1 = (*sel_slope).value;
                    selectivity->slope_asc = slope1[0].GetDouble();

                    sel_a50 = fsel->value.FindMember("A50.sel2");
                    rapidjson::Value &a502 = (*sel_a50).value;
                    selectivity->median_desc = a502[0].GetDouble();

                    sel_slope = fsel->value.FindMember("slope.sel2");
                    rapidjson::Value &slope2 = (*sel_slope).value;
                    selectivity->slope_desc = slope2[0].GetDouble();
                    f->selectivity = selectivity;
                }

                //set fleet fishing mortality
                std::cout << "f ";
                it = om_input.FindMember("f");
                for (int i = 0; i < it->value.Size(); i++) {
                    rapidjson::Value &e = (*it).value;
                    f->Fmort[i] = e[i].GetDouble();
                    f->log_Fmort[i] = std::log(e[i].GetDouble());
                    std::cout << f->log_Fmort[i] << " ";
                }
                std::cout << "\n";
                pop.fleets.push_back(f);
            }
        } else {
            std::cout << "fleet_num not found in input\n";
        }

        //get number of surveys
        it = om_input.FindMember("survey_num");
        jt = em_input.FindMember("survey_q");


        if (it != om_input.MemberEnd()) {
            rapidjson::Value &e = (*it).value;


            nsurveys = e[0].GetInt();
            for (int i = 0; i < nsurveys; i++) {
                std::stringstream sss;
                sss<<"survey"<<(i+1);
                kt = (*jt).value.FindMember(sss.str().c_str());
                rapidjson::Value &q = (*kt).value;


                std::shared_ptr<fims::Fleet<double> > s = std::make_shared<fims::Fleet<double> >();


                s->Initialize(nyears, nages);
                std::fill(s->q.begin(), s->q.end(), q[0].GetDouble());
               
                s->observed_index_data = std::make_shared<fims::DataObject<double> >(nyears);
                s->observed_agecomp_data = std::make_shared<fims::DataObject<double> >(nyears, nages);
                std::shared_ptr<fims::LogisticSelectivity<double> > selectivity
                        = std::make_shared<fims::LogisticSelectivity<double> >();
                std::stringstream strs;
                strs << "survey" << i + 1;

                //set survey selectivity
                it = om_input.FindMember("sel_survey");
                typename rapidjson::Document::MemberIterator fsel;
                fsel = it->value.FindMember(strs.str().c_str());
                rapidjson::Value &ss = (*fsel).value;

                if (ss.MemberCount() == 2) {//logistic
                    std::shared_ptr<fims::LogisticSelectivity<double> > selectivity
                            = std::make_shared<fims::LogisticSelectivity<double> >();
                    typename rapidjson::Document::MemberIterator sel_a50;
                    sel_a50 = fsel->value.FindMember("A50.sel");


                    rapidjson::Value &a50 = (*sel_a50).value;
                    selectivity->median = a50[0].GetDouble();

                    typename rapidjson::Document::MemberIterator sel_slope;
                    sel_slope = fsel->value.FindMember("slope.sel");
                    rapidjson::Value &slope = (*sel_slope).value;
                    selectivity->slope = slope[0].GetDouble();
                    s->selectivity = selectivity;

                } else if (ss.MemberCount() == 4) {//double logistic
                    std::shared_ptr<fims::DoubleLogisticSelectivity<double> > selectivity
                            = std::make_shared<fims::DoubleLogisticSelectivity<double> >();

                    typename rapidjson::Document::MemberIterator sel_a50;
                    sel_a50 = fsel->value.FindMember("A50.sel1");
                    rapidjson::Value &a501 = (*sel_a50).value;
                    selectivity->median_asc = a501[0].GetDouble();

                    typename rapidjson::Document::MemberIterator sel_slope;
                    sel_slope = fsel->value.FindMember("slope.sel1");
                    rapidjson::Value &slope1 = (*sel_slope).value;
                    selectivity->slope_asc = slope1[0].GetDouble();

                    sel_a50 = fsel->value.FindMember("A50.sel2");
                    rapidjson::Value &a502 = (*sel_a50).value;
                    selectivity->median_desc = a502[0].GetDouble();

                    sel_slope = fsel->value.FindMember("slope.sel2");
                    rapidjson::Value &slope2 = (*sel_slope).value;
                    selectivity->slope_desc = slope2[0].GetDouble();
                    s->selectivity = selectivity;
                }


                pop.fleets.push_back(s);
            }
            std::cout << "survey_num " << nfleets << std::endl;
        } else {
            std::cout << "survey_num not found in input\n";
        }


        //initialize population
        pop.Initialize(nyears, 1, nages);
        std::vector<double> temp = {993947.488, 811707.7933, 661434.4148, 537804.7782,
            436664.0013, 354303.3502, 287396.9718, 233100.2412, 189054.0219, 153328.4354,
            124353.2448, 533681.2692};
        for (int i = 0; i < pop.log_naa.size(); i++) {
            pop.log_naa[i] = std::log(temp[i]);
        }

        //set ages vector
        it = om_input.FindMember("ages");
        rapidjson::Value &e = (*it).value;
        if (it != om_input.MemberEnd()) {
            rapidjson::Value &e = (*it).value;
            std::cout << "ages ";
            for (int i = 0; i < e.Size(); i++) {
                pop.ages[i] = e[i].GetDouble();
                std::cout << pop.ages[i] << " ";
            }
            std::cout << std::endl;


        } else {
            std::cout << "ages not found in input\n";
        }


        //set mortality vector
        it = om_input.FindMember("M");
        e = (*it).value;
        std::fill(pop.M.begin(), pop.M.end(), e[0].GetDouble());


        //set recruitment
        std::shared_ptr<fims::SRBevertonHolt<double> > rec =
                std::make_shared<fims::SRBevertonHolt<double> >();
        it = om_input.FindMember("R0");
        e = (*it).value;
        rec->rzero = e[0].GetDouble();

        it = om_input.FindMember("h");
        e = (*it).value;
        rec->steep = e[0].GetDouble();

        it = om_input.FindMember("logR_sd");
        e = (*it).value;
        rec->log_sigma_recruit = e[0].GetDouble();
        rec->recruit_deviations.resize(nyears);
        std::fill(rec->recruit_deviations.begin(), rec->recruit_deviations.end(), 1.0);
        pop.recruitment = rec;

        //set maturity
        std::shared_ptr<fims::LogisticMaturity<double > > mat =
                std::make_shared<fims::LogisticMaturity<double> >();
        it = om_input.FindMember("A50.mat");
        e = (*it).value;
        mat->median = e[0].GetDouble();

        it = om_input.FindMember("slope.mat");
        e = (*it).value;
        mat->slope = e[0].GetDouble();
        pop.maturity = mat;

        //set empirical growth
        std::shared_ptr<fims::EWAAgrowth<double> > growth
                = std::make_shared<fims::EWAAgrowth<double> > ();
        it = om_input.FindMember("W.kg");
        e = (*it).value;
        for (int i = 0; i < e.Size(); i++) {
            growth->ewaa[static_cast<double> (pop.ages[i])] = e[i].GetDouble();
        }
        pop.growth = growth;




        return true;
    }

    bool RunModelLoop(fims::Population<double>& pop,
            rapidjson::Document & input) {

        pop.Evaluate();

        std::cout << "Numbers at age:\n";
        for (int i = 0; i < pop.nyears; i++) {
            for (int j = 0; j < pop.nages; j++) {
                std::cout << pop.numbers_at_age[i * pop.nages + j] << " ";
            }
            std::cout << std::endl;
        }
        std::cout << "\n\n" << std::endl;

        return true;
    }

    bool CheckModelOutput(fims::Population<double>& pop,
            rapidjson::Document & output) {
        return true;
    }

    bool AlmostEqual(const double& a, const double& b, double tolerance = 1e-4) {
        if (std::fabs(a - b) <= tolerance) {
            return true;
        } else {
            return false;
        }
    }



>>>>>>> cbdf1ca2


int main(int argc, char** argv) {

    IntegrationTest t(1, 1);
    t.Run();
    return 0;
}<|MERGE_RESOLUTION|>--- conflicted
+++ resolved
@@ -2,415 +2,6 @@
 
 std::ofstream test_log("integration_test.log");
 
-<<<<<<< HEAD
-=======
-class IntegrationTest {
-public:
-
-    uint32_t ncases_m = 1; //10;
-    uint32_t ninput_files_m = 1; //160;
-
-    IntegrationTest() {
-    }
-
-    IntegrationTest(uint32_t ncases, uint32_t ninput_files)
-    : ncases_m(ncases), ninput_files_m(ninput_files) {
-    }
-
-    bool Run() {
-
-        bool good = true;
-        std::stringstream ss;
-        for (uint32_t i = 0; i < this->ncases_m; i++) {
-            for (uint32_t j = 0; j < this->ninput_files_m; j++) {
-                ss.str("");
-                ss << "inputs/C" << i << "/om_input" << j + 1 << ".json";
-                rapidjson::Document om_input;
-                rapidjson::Document em_input;
-                rapidjson::Document om_output;
-                this->ReadJson(ss.str(), om_input);
-
-
-                ss.str("");
-                ss << "inputs/C" << i << "/em_input" << j + 1 << ".json";
-                this->ReadJson(ss.str(), em_input);
-
-                ss.str("");
-                ss << "inputs/C" << i << "/om_output" << j + 1 << ".json";
-                this->ReadJson(ss.str(), om_output);
-
-                fims::Population<double> pop;
-
-
-
-                if (!this->ConfigurePopulationModel(pop, om_input, em_input)) {
-                    good = false;
-                }
-
-                if (!this->RunModelLoop(pop, om_input)) {
-                    good = false;
-                }
-                //                if (!this->CheckModelOutput(pop, om_output)) {
-                //                    good = false;
-                //                }
-
-                std::cout << "\n\nexpected numbers at age:\n";
-                typename rapidjson::Document::MemberIterator it;
-                typename rapidjson::Document::MemberIterator jt;
-                it = om_output.FindMember("N.age");
-                for (int i = 0; i < pop.nyears; i++) {
-                    rapidjson::Value &e = (*it).value;
-                    if (e.IsArray()) {
-                        size_t jmax = e[i].Size();
-                        for (size_t j = 0; j < jmax; j++) {
-                            size_t index = i * pop.nages + j;
-                            //e[i][j].GetDouble()/*-
-                            std::cout << e[i][j].GetDouble() << " ";
-                        }
-                    } else {
-                        std::cout << "not an array\n";
-                        exit(0);
-                    }
-                    std::cout << std::endl;
-                }
-
-            }
-
-
-
-        }
-
-
-        return good;
-    }
-
-    bool ReadJson(const std::string& path,
-            rapidjson::Document& json_) {
-
-        std::stringstream ss;
-        std::ifstream infile;
-        infile.open(path.c_str());
-
-        ss.str("");
-        while (infile.good()) {
-            std::string line;
-            std::getline(infile, line);
-            ss << line << "\n";
-        }
-        std::cout << "\n\n\n\n" << path << "\n";
-        std::cout << ss.str() << "\n";
-        json_.Parse(ss.str().c_str());
-
-        return true;
-    }
-
-    bool ConfigurePopulationModel(fims::Population<double>& pop,
-            rapidjson::Document& om_input, rapidjson::Document& em_input) {
-
-        typename rapidjson::Document::MemberIterator it;
-        typename rapidjson::Document::MemberIterator jt;
-        typename rapidjson::Document::MemberIterator kt;
-        size_t nfleets, nsurveys, nages, nyears;
-
-
-        //get number of years
-        it = om_input.FindMember("nyr");
-        if (it != om_input.MemberEnd()) {
-            rapidjson::Value &e = (*it).value;
-            nyears = e[0].GetInt();
-            std::cout << "nyr " << nyears << std::endl;
-        } else {
-            std::cout << "nyr not found in input\n";
-        }
-
-        //get number of ages
-        it = om_input.FindMember("nages");
-        if (it != om_input.MemberEnd()) {
-            rapidjson::Value &e = (*it).value;
-            nages = e[0].GetInt();
-            std::cout << "nages " << nages << std::endl;
-        } else {
-            std::cout << "nages not found in input\n";
-        }
-
-
-        //get number of fleets
-        it = om_input.FindMember("fleet_num");
-        if (it != om_input.MemberEnd()) {
-            rapidjson::Value &e = (*it).value;
-            nfleets = e[0].GetInt();
-            bool parse_alternate_name = false;
-
-            //instantiate fleets
-            std::cout << "nfleets " << nfleets << std::endl;
-            for (int i = 0; i < nfleets; i++) {
-                std::shared_ptr<fims::Fleet<double> > f = std::make_shared<fims::Fleet<double> >();
-                f->Initialize(nyears, nages);
-                f->observed_index_data = std::make_shared<fims::DataObject<double> >(nyears);
-                f->observed_agecomp_data = std::make_shared<fims::DataObject<double> >(nyears, nages);
-
-                std::stringstream strs;
-                strs << "fleet" << i + 1;
-
-                //set fleet selectivity
-                it = om_input.FindMember("sel_fleet");
-                typename rapidjson::Document::MemberIterator fsel;
-                fsel = it->value.FindMember(strs.str().c_str());
-                rapidjson::Value &ss = (*fsel).value;
-
-                if (ss.MemberCount() == 2) {//logistic
-                    std::shared_ptr<fims::LogisticSelectivity<double> > selectivity
-                            = std::make_shared<fims::LogisticSelectivity<double> >();
-                    typename rapidjson::Document::MemberIterator sel_a50;
-                    sel_a50 = fsel->value.FindMember("A50.sel");
-
-
-                    rapidjson::Value &a50 = (*sel_a50).value;
-                    selectivity->median = a50[0].GetDouble();
-
-                    typename rapidjson::Document::MemberIterator sel_slope;
-                    sel_slope = fsel->value.FindMember("slope.sel");
-                    rapidjson::Value &slope = (*sel_slope).value;
-                    selectivity->slope = slope[0].GetDouble();
-                    f->selectivity = selectivity;
-
-                } else if (ss.MemberCount() == 4) {//double logistic
-                    std::shared_ptr<fims::DoubleLogisticSelectivity<double> > selectivity
-                            = std::make_shared<fims::DoubleLogisticSelectivity<double> >();
-
-                    typename rapidjson::Document::MemberIterator sel_a50;
-                    sel_a50 = fsel->value.FindMember("A50.sel1");
-                    rapidjson::Value &a501 = (*sel_a50).value;
-                    selectivity->median_asc = a501[0].GetDouble();
-
-                    typename rapidjson::Document::MemberIterator sel_slope;
-                    sel_slope = fsel->value.FindMember("slope.sel1");
-                    rapidjson::Value &slope1 = (*sel_slope).value;
-                    selectivity->slope_asc = slope1[0].GetDouble();
-
-                    sel_a50 = fsel->value.FindMember("A50.sel2");
-                    rapidjson::Value &a502 = (*sel_a50).value;
-                    selectivity->median_desc = a502[0].GetDouble();
-
-                    sel_slope = fsel->value.FindMember("slope.sel2");
-                    rapidjson::Value &slope2 = (*sel_slope).value;
-                    selectivity->slope_desc = slope2[0].GetDouble();
-                    f->selectivity = selectivity;
-                }
-
-                //set fleet fishing mortality
-                std::cout << "f ";
-                it = om_input.FindMember("f");
-                for (int i = 0; i < it->value.Size(); i++) {
-                    rapidjson::Value &e = (*it).value;
-                    f->Fmort[i] = e[i].GetDouble();
-                    f->log_Fmort[i] = std::log(e[i].GetDouble());
-                    std::cout << f->log_Fmort[i] << " ";
-                }
-                std::cout << "\n";
-                pop.fleets.push_back(f);
-            }
-        } else {
-            std::cout << "fleet_num not found in input\n";
-        }
-
-        //get number of surveys
-        it = om_input.FindMember("survey_num");
-        jt = em_input.FindMember("survey_q");
-
-
-        if (it != om_input.MemberEnd()) {
-            rapidjson::Value &e = (*it).value;
-
-
-            nsurveys = e[0].GetInt();
-            for (int i = 0; i < nsurveys; i++) {
-                std::stringstream sss;
-                sss<<"survey"<<(i+1);
-                kt = (*jt).value.FindMember(sss.str().c_str());
-                rapidjson::Value &q = (*kt).value;
-
-
-                std::shared_ptr<fims::Fleet<double> > s = std::make_shared<fims::Fleet<double> >();
-
-
-                s->Initialize(nyears, nages);
-                std::fill(s->q.begin(), s->q.end(), q[0].GetDouble());
-               
-                s->observed_index_data = std::make_shared<fims::DataObject<double> >(nyears);
-                s->observed_agecomp_data = std::make_shared<fims::DataObject<double> >(nyears, nages);
-                std::shared_ptr<fims::LogisticSelectivity<double> > selectivity
-                        = std::make_shared<fims::LogisticSelectivity<double> >();
-                std::stringstream strs;
-                strs << "survey" << i + 1;
-
-                //set survey selectivity
-                it = om_input.FindMember("sel_survey");
-                typename rapidjson::Document::MemberIterator fsel;
-                fsel = it->value.FindMember(strs.str().c_str());
-                rapidjson::Value &ss = (*fsel).value;
-
-                if (ss.MemberCount() == 2) {//logistic
-                    std::shared_ptr<fims::LogisticSelectivity<double> > selectivity
-                            = std::make_shared<fims::LogisticSelectivity<double> >();
-                    typename rapidjson::Document::MemberIterator sel_a50;
-                    sel_a50 = fsel->value.FindMember("A50.sel");
-
-
-                    rapidjson::Value &a50 = (*sel_a50).value;
-                    selectivity->median = a50[0].GetDouble();
-
-                    typename rapidjson::Document::MemberIterator sel_slope;
-                    sel_slope = fsel->value.FindMember("slope.sel");
-                    rapidjson::Value &slope = (*sel_slope).value;
-                    selectivity->slope = slope[0].GetDouble();
-                    s->selectivity = selectivity;
-
-                } else if (ss.MemberCount() == 4) {//double logistic
-                    std::shared_ptr<fims::DoubleLogisticSelectivity<double> > selectivity
-                            = std::make_shared<fims::DoubleLogisticSelectivity<double> >();
-
-                    typename rapidjson::Document::MemberIterator sel_a50;
-                    sel_a50 = fsel->value.FindMember("A50.sel1");
-                    rapidjson::Value &a501 = (*sel_a50).value;
-                    selectivity->median_asc = a501[0].GetDouble();
-
-                    typename rapidjson::Document::MemberIterator sel_slope;
-                    sel_slope = fsel->value.FindMember("slope.sel1");
-                    rapidjson::Value &slope1 = (*sel_slope).value;
-                    selectivity->slope_asc = slope1[0].GetDouble();
-
-                    sel_a50 = fsel->value.FindMember("A50.sel2");
-                    rapidjson::Value &a502 = (*sel_a50).value;
-                    selectivity->median_desc = a502[0].GetDouble();
-
-                    sel_slope = fsel->value.FindMember("slope.sel2");
-                    rapidjson::Value &slope2 = (*sel_slope).value;
-                    selectivity->slope_desc = slope2[0].GetDouble();
-                    s->selectivity = selectivity;
-                }
-
-
-                pop.fleets.push_back(s);
-            }
-            std::cout << "survey_num " << nfleets << std::endl;
-        } else {
-            std::cout << "survey_num not found in input\n";
-        }
-
-
-        //initialize population
-        pop.Initialize(nyears, 1, nages);
-        std::vector<double> temp = {993947.488, 811707.7933, 661434.4148, 537804.7782,
-            436664.0013, 354303.3502, 287396.9718, 233100.2412, 189054.0219, 153328.4354,
-            124353.2448, 533681.2692};
-        for (int i = 0; i < pop.log_naa.size(); i++) {
-            pop.log_naa[i] = std::log(temp[i]);
-        }
-
-        //set ages vector
-        it = om_input.FindMember("ages");
-        rapidjson::Value &e = (*it).value;
-        if (it != om_input.MemberEnd()) {
-            rapidjson::Value &e = (*it).value;
-            std::cout << "ages ";
-            for (int i = 0; i < e.Size(); i++) {
-                pop.ages[i] = e[i].GetDouble();
-                std::cout << pop.ages[i] << " ";
-            }
-            std::cout << std::endl;
-
-
-        } else {
-            std::cout << "ages not found in input\n";
-        }
-
-
-        //set mortality vector
-        it = om_input.FindMember("M");
-        e = (*it).value;
-        std::fill(pop.M.begin(), pop.M.end(), e[0].GetDouble());
-
-
-        //set recruitment
-        std::shared_ptr<fims::SRBevertonHolt<double> > rec =
-                std::make_shared<fims::SRBevertonHolt<double> >();
-        it = om_input.FindMember("R0");
-        e = (*it).value;
-        rec->rzero = e[0].GetDouble();
-
-        it = om_input.FindMember("h");
-        e = (*it).value;
-        rec->steep = e[0].GetDouble();
-
-        it = om_input.FindMember("logR_sd");
-        e = (*it).value;
-        rec->log_sigma_recruit = e[0].GetDouble();
-        rec->recruit_deviations.resize(nyears);
-        std::fill(rec->recruit_deviations.begin(), rec->recruit_deviations.end(), 1.0);
-        pop.recruitment = rec;
-
-        //set maturity
-        std::shared_ptr<fims::LogisticMaturity<double > > mat =
-                std::make_shared<fims::LogisticMaturity<double> >();
-        it = om_input.FindMember("A50.mat");
-        e = (*it).value;
-        mat->median = e[0].GetDouble();
-
-        it = om_input.FindMember("slope.mat");
-        e = (*it).value;
-        mat->slope = e[0].GetDouble();
-        pop.maturity = mat;
-
-        //set empirical growth
-        std::shared_ptr<fims::EWAAgrowth<double> > growth
-                = std::make_shared<fims::EWAAgrowth<double> > ();
-        it = om_input.FindMember("W.kg");
-        e = (*it).value;
-        for (int i = 0; i < e.Size(); i++) {
-            growth->ewaa[static_cast<double> (pop.ages[i])] = e[i].GetDouble();
-        }
-        pop.growth = growth;
-
-
-
-
-        return true;
-    }
-
-    bool RunModelLoop(fims::Population<double>& pop,
-            rapidjson::Document & input) {
-
-        pop.Evaluate();
-
-        std::cout << "Numbers at age:\n";
-        for (int i = 0; i < pop.nyears; i++) {
-            for (int j = 0; j < pop.nages; j++) {
-                std::cout << pop.numbers_at_age[i * pop.nages + j] << " ";
-            }
-            std::cout << std::endl;
-        }
-        std::cout << "\n\n" << std::endl;
-
-        return true;
-    }
-
-    bool CheckModelOutput(fims::Population<double>& pop,
-            rapidjson::Document & output) {
-        return true;
-    }
-
-    bool AlmostEqual(const double& a, const double& b, double tolerance = 1e-4) {
-        if (std::fabs(a - b) <= tolerance) {
-            return true;
-        } else {
-            return false;
-        }
-    }
-
-
-
->>>>>>> cbdf1ca2
 
 
 int main(int argc, char** argv) {
