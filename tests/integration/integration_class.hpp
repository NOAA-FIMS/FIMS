#include <sstream>
#include <fstream>
#include <iostream>

#ifndef STD_LIB
#define STD_LIB
#endif

#include "../../inst/include/population_dynamics/population/population.hpp"
#include "third_party/rapidjson/document.h"
#include "third_party/rapidjson/writer.h"
#include "third_party/rapidjson/stringbuffer.h"

std::ofstream debug_log("debug_integration_test.txt");
class IntegrationTest
{

public:
  uint32_t ncases_m = 10;
  uint32_t ninput_files_m = 160;
  bool print_statements = false;

  IntegrationTest()
  {
  }

  IntegrationTest(uint32_t ncases, uint32_t ninput_files)
      : ncases_m(ncases), ninput_files_m(ninput_files)
  {
  }

  bool Run()
  {

    bool good = true;
    std::stringstream ss;
    for (uint32_t i = 0; i < this->ncases_m; i++)
    {
      for (uint32_t j = 0; j < this->ninput_files_m; j++)
      {
        ss.str("");
        ss << "inputs/C" << i << "/om_input" << j + 1 << ".json";
        rapidjson::Document input;
        rapidjson::Document output;
        this->ReadJson(ss.str(), input);

        ss.str("");
        ss << "inputs/C" << i << "/om_output" << j + 1 << ".json";
        // this->ReadJson(ss.str(), output);

        fims::Population<double> pop;

        if (!this->ConfigurePopulationModel(pop, input))
        {
          good = false;
        }

        this->RunModelLoop(pop, input);

        if (!this->CheckModelOutput(pop, output))
        {
          good = false;
        }
      }
    }

    return good;
  }

  bool ReadJson(const std::string &path,
                rapidjson::Document &json_)
  {

    std::stringstream ss;
    std::ifstream infile;
    infile.open(path.c_str());

    ss.str("");
    while (infile.good())
    {
      std::string line;
      std::getline(infile, line);
      ss << line << "\n";
    }
    if (print_statements)
    {
      std::cout << path << "\n";
      std::cout << ss.str() << "\n";
    }
    json_.Parse(ss.str().c_str());

    return true;
  }

  bool ConfigurePopulationModel(fims::Population<double> &pop,
                                rapidjson::Document &input)
  {

    typename rapidjson::Document::MemberIterator it;

    size_t nfleets, nsurveys, nages, nyears;

    // get number of years
    it = input.FindMember("nyr");
    if (it != input.MemberEnd())
    {
      rapidjson::Value &e = (*it).value;
      nyears = e[0].GetInt();
      debug_log << "nyr " << nyears << std::endl;

      if (print_statements)
      {
        std::cout << "nyr " << nyears << std::endl;
      }
    }
    else
    {
      if (print_statements)
      {
        std::cout << "nyr not found in input\n";
      }
    }

    // get number of ages
    it = input.FindMember("nages");
    if (it != input.MemberEnd())
    {
      rapidjson::Value &e = (*it).value;
      nages = e[0].GetInt();
      debug_log << "nages " << nages << std::endl;

      if (print_statements)
      {
        std::cout << "nages " << nages << std::endl;
      }
    }
    else
    {
      if (print_statements)
      {
        std::cout << "nages not found in input\n";
      }
    }

    // get number of fleets
    it = input.FindMember("fleet_num");
    if (it != input.MemberEnd())
    {
      rapidjson::Value &e = (*it).value;
      nfleets = e[0].GetInt();
      debug_log << "nfleets " << nfleets << std::endl;
      bool parse_alternate_name = false;

      // instantiate fleets
      if (print_statements)
      {
        std::cout << "nfleets " << nfleets << std::endl;
      }
      for (int i = 0; i < nfleets; i++)
      {
        std::shared_ptr<fims::Fleet<double>> f = std::make_shared<fims::Fleet<double>>();
        f->Initialize(nyears, nages);
        f->observed_index_data = std::make_shared<fims::DataObject<double>>(nyears);
        f->observed_agecomp_data = std::make_shared<fims::DataObject<double>>(nyears, nages);

        std::stringstream strs;
        strs << "fleet" << i + 1;

        // set fleet selectivity
        it = input.FindMember("sel_fleet");
        typename rapidjson::Document::MemberIterator fsel;
        fsel = it->value.FindMember(strs.str().c_str());
        rapidjson::Value &ss = (*fsel).value;

        if (ss.MemberCount() == 3)
        { // logistic
          std::shared_ptr<fims::LogisticSelectivity<double>> selectivity = std::make_shared<fims::LogisticSelectivity<double>>();
          typename rapidjson::Document::MemberIterator sel_a50;
          sel_a50 = fsel->value.FindMember("A50.sel1");

          rapidjson::Value &a50 = (*sel_a50).value;
          selectivity->median = a50[0].GetDouble();
          debug_log << "A50.sel1 " << a50[0].GetDouble() << std::endl;

          typename rapidjson::Document::MemberIterator sel_slope;
          sel_slope = fsel->value.FindMember("slope.sel1");
          rapidjson::Value &slope = (*sel_slope).value;
          selectivity->slope = slope[0].GetDouble();
          debug_log << "slope.sel1 " << slope[0].GetDouble() << std::endl;
          f->selectivity = selectivity;
        }
        else if (ss.MemberCount() == 5)
        { // double logistic
          std::shared_ptr<fims::DoubleLogisticSelectivity<double>> selectivity = std::make_shared<fims::DoubleLogisticSelectivity<double>>();

          typename rapidjson::Document::MemberIterator sel_a50;
          sel_a50 = fsel->value.FindMember("A50.sel1");
          rapidjson::Value &a501 = (*sel_a50).value;
          selectivity->median_asc = a501[0].GetDouble();
          debug_log << "A50.sel1 " << a501[0].GetDouble() << std::endl;

          typename rapidjson::Document::MemberIterator sel_slope;
          sel_slope = fsel->value.FindMember("slope.sel1");
          rapidjson::Value &slope1 = (*sel_slope).value;
          selectivity->slope_asc = slope1[0].GetDouble();
          debug_log << "slope.sel1 " << slope1[0].GetDouble() << std::endl;

          sel_a50 = fsel->value.FindMember("A50.sel2");
          rapidjson::Value &a502 = (*sel_a50).value;
          selectivity->median_desc = a502[0].GetDouble();
          debug_log << "A50.sel2 " << a502[0].GetDouble() << std::endl;

          sel_slope = fsel->value.FindMember("slope.sel2");
          rapidjson::Value &slope2 = (*sel_slope).value;
          selectivity->slope_desc = slope2[0].GetDouble();
          debug_log << "slope.sel2 " << slope2[0].GetDouble() << std::endl;
          f->selectivity = selectivity;
        }
        
        // set fleet fishing mortality
        if (print_statements)
        {
          std::cout << "f ";
        }
        it = input.FindMember("f");
        for (int i = 0; i < it->value.Size(); i++)
        {
          rapidjson::Value &e = (*it).value;
          f->Fmort[i] = e[i].GetDouble();
          debug_log << "F " << e[i].GetDouble() << std::endl;
          f->log_Fmort[i] = std::log(e[i].GetDouble());
          f->log_q[i] = 2.0;
          if (print_statements)
          {
            std::cout << f->log_Fmort[i] << " ";
          }
        }
<<<<<<< HEAD
        debug_log << "f->log_q[0] " << f->log_q[0] << std::endl;
        if (print_statements)
        {
          std::cout << "\n";
=======
        pop.nfleets = pop.fleets.size();

                //initialize population
        pop.Initialize(nyears, 1, nages);

        //Set initial size to value from MCP
        std::vector<double> naa = {993947.488, 811707.7933, 661434.4148, 537804.7782,
         436664.0013, 354303.3502, 287396.9718, 233100.2412, 189054.0219, 
         153328.4354, 124353.2448, 533681.2692};
         for(int i=0; i < pop.nages; i++) {
             pop.log_init_naa[i] = std::log(naa[i]);
         }

        //std::fill(pop.log_naa.begin(), pop.log_naa.end(), std::log(10000));

        //set ages vector
        it = input.FindMember("ages");
        rapidjson::Value &e = (*it).value;
        if (it != input.MemberEnd()) {
            rapidjson::Value &e = (*it).value;
              if(print_statements) {
            std::cout << "ages ";
              }
            for (int i = 0; i < e.Size(); i++) {
                pop.ages[i] = e[i].GetDouble();
                  if(print_statements) {
                std::cout << pop.ages[i] << " ";
                 }
            }
              if(print_statements) {
            std::cout << std::endl;
              }


        } else {
              if(print_statements) {
            std::cout << "ages not found in input\n";
              }
>>>>>>> 362706d9
        }

        pop.fleets.push_back(f);
      }
    }
    else
    {
      if (print_statements)
      {
        std::cout << "fleet_num not found in input\n";
      }
    }

    // get number of surveys
    it = input.FindMember("survey_num");
    if (it != input.MemberEnd())
    {
      rapidjson::Value &e = (*it).value;
      nsurveys = e[0].GetInt();
      debug_log << "nsurveys " << e[0].GetInt() << std::endl;
      for (int i = 0; i < nsurveys; i++)
      {
        std::shared_ptr<fims::Fleet<double>> s = std::make_shared<fims::Fleet<double>>();
        s->Initialize(nyears, nages);
        s->observed_index_data = std::make_shared<fims::DataObject<double>>(nyears);
        s->observed_agecomp_data = std::make_shared<fims::DataObject<double>>(nyears, nages);
        std::shared_ptr<fims::LogisticSelectivity<double>> selectivity = std::make_shared<fims::LogisticSelectivity<double>>();
        std::stringstream strs;
        strs << "survey" << i + 1;

        // set survey selectivity
        it = input.FindMember("sel_survey");
        typename rapidjson::Document::MemberIterator fsel;
        fsel = it->value.FindMember(strs.str().c_str());
        rapidjson::Value &ss = (*fsel).value;

        if (ss.MemberCount() == 3)
        { // logistic
          std::shared_ptr<fims::LogisticSelectivity<double>> selectivity = std::make_shared<fims::LogisticSelectivity<double>>();
          typename rapidjson::Document::MemberIterator sel_a50;
          sel_a50 = fsel->value.FindMember("A50.sel1");

          rapidjson::Value &a50 = (*sel_a50).value;
          selectivity->median = a50[0].GetDouble();
          debug_log << "A50.sel1 " << a50[0].GetDouble() << std::endl;

          typename rapidjson::Document::MemberIterator sel_slope;
          sel_slope = fsel->value.FindMember("slope.sel1");
          rapidjson::Value &slope = (*sel_slope).value;
          selectivity->slope = slope[0].GetDouble();
          debug_log << "slope.sel1 " << slope[0].GetDouble() << std::endl;
          s->selectivity = selectivity;
        }
        else if (ss.MemberCount() == 5)
        { // double logistic
          std::shared_ptr<fims::DoubleLogisticSelectivity<double>> selectivity = std::make_shared<fims::DoubleLogisticSelectivity<double>>();

          typename rapidjson::Document::MemberIterator sel_a50;
          sel_a50 = fsel->value.FindMember("A50.sel1");
          rapidjson::Value &a501 = (*sel_a50).value;
          selectivity->median_asc = a501[0].GetDouble();
          debug_log << "A50.sel1 " << a501[0].GetDouble() << std::endl;

          typename rapidjson::Document::MemberIterator sel_slope;
          sel_slope = fsel->value.FindMember("slope.sel1");
          rapidjson::Value &slope1 = (*sel_slope).value;
          selectivity->slope_asc = slope1[0].GetDouble();
          debug_log << "slope.sel1 " << slope1[0].GetDouble() << std::endl;

          sel_a50 = fsel->value.FindMember("A50.sel2");
          rapidjson::Value &a502 = (*sel_a50).value;
          selectivity->median_desc = a502[0].GetDouble();
          debug_log << "A50.sel2 " << a502[0].GetDouble() << std::endl;

          sel_slope = fsel->value.FindMember("slope.sel2");
          rapidjson::Value &slope2 = (*sel_slope).value;
          selectivity->slope_desc = slope2[0].GetDouble();
          debug_log << "slope.sel2 " << slope2[0].GetDouble() << std::endl;
          s->selectivity = selectivity;
        }

        // std::fill(s->log_q.begin(), s->log_q.end(), 3.4613e-07); // Original code
        std::fill(s->log_q.begin(), s->log_q.end(), 3.5332e-07); // survey_q from MCP case 0 om_output1.json; use q or log q?
        // std::fill(s->log_q.begin(), s->log_q.end(), 3.4898e-07); // value from MCP case 0noPhiF
        debug_log << "s->log_q[0] " << s->log_q[0] << std::endl;
        pop.fleets.push_back(s);
      }
      if (print_statements)
      {
        std::cout << "survey_num " << nfleets << std::endl;
      }
    }
    else
    {
      if (print_statements)
      {
        std::cout << "survey_num not found in input\n";
      }
    }
    pop.nfleets = pop.fleets.size();

    // initialize population
    pop.Initialize(nyears, 1, nages);

    // Set initial size to value from MCP C0
    std::vector<double> naa = {993947.488, 811707.7933, 661434.4148, 537804.7782,
                               436664.0013, 354303.3502, 287396.9718, 233100.2412, 189054.0219,
                               153328.4354, 124353.2448, 533681.2692};

    // Set initial size to value from MCP C0noPhiF
    // std::vector<double> naa = {1000000, 818730.7531, 670320.046,
    //                            548811.6361, 449328.9641, 367879.4412,
    //                            301194.2119, 246596.9639, 201896.518,
    //                            165298.8882, 135335.2832, 611262.8603};

    debug_log << "naa " << naa[0] << std::endl;
    for (int i = 0; i < pop.nages; i++)
    {
      pop.log_naa[i] = std::log(naa[i]);
      debug_log << "pop.log_naa[i] " << pop.log_naa[i] << std::endl;
    }

    // std::fill(pop.log_naa.begin(), pop.log_naa.end(), std::log(10000));

    // set ages vector
    it = input.FindMember("ages");
    if (it != input.MemberEnd())
    {
      rapidjson::Value &e = (*it).value;
      if (print_statements)
      {
        std::cout << "ages ";
      }
      for (int i = 0; i < e.Size(); i++)
      {
        pop.ages[i] = e[i].GetDouble();
        debug_log << "pop.ages[i] " << pop.ages[i] << std::endl;
        if (print_statements)
        {
          std::cout << pop.ages[i] << " ";
        }
      }
      if (print_statements)
      {
        std::cout << std::endl;
      }
    }
    else
    {
      if (print_statements)
      {
        std::cout << "ages not found in input\n";
      }
    }

    // set years vector
    it = input.FindMember("year");
    if (it != input.MemberEnd())
    {
      rapidjson::Value &e = (*it).value;
      if (print_statements)
      {
        std::cout << "years ";
      }
      for (int i = 0; i < e.Size(); i++)
      {
        pop.years[i] = e[i].GetDouble();
        debug_log << "pop.years[i] " << pop.years[i] << std::endl;
        if (print_statements)
        {
          std::cout << pop.years[i] << " ";
        }
      }
      if (print_statements)
      {
        std::cout << std::endl;
      }
    }
    else
    {
      if (print_statements)
      {
        std::cout << "years not found in input\n";
      }
    }

    // set mortality vector
    it = input.FindMember("M");
    rapidjson::Value &e = (*it).value;
    double log_M = std::log(e[0].GetDouble());
    std::fill(pop.log_M.begin(), pop.log_M.end(), log_M);
    if (print_statements)
    {
      std::cout << "mortality: " << e[0].GetDouble() << std::endl;
    }
    // set recruitment
    std::shared_ptr<fims::SRBevertonHolt<double>> rec =
        std::make_shared<fims::SRBevertonHolt<double>>();
    it = input.FindMember("R0");
    e = (*it).value;
    rec->rzero = e[0].GetDouble();

    it = input.FindMember("h");
    e = (*it).value;
    rec->steep = e[0].GetDouble();

    it = input.FindMember("logR_sd");
    e = (*it).value;
    rec->log_sigma_recruit = e[0].GetDouble();
    rec->recruit_deviations.resize(nyears);
    std::fill(rec->recruit_deviations.begin(), rec->recruit_deviations.end(), 1.0);
    pop.recruitment = rec;

    // set maturity
    std::shared_ptr<fims::LogisticMaturity<double>> mat =
        std::make_shared<fims::LogisticMaturity<double>>();
    it = input.FindMember("A50.mat");
    e = (*it).value;
    mat->median = e[0].GetDouble();

    it = input.FindMember("slope.mat");
    e = (*it).value;
    mat->slope = e[0].GetDouble();
    pop.maturity = mat;

    // set empirical growth
    std::shared_ptr<fims::EWAAgrowth<double>> growth = std::make_shared<fims::EWAAgrowth<double>>();
    it = input.FindMember("W.kg");
    e = (*it).value;
    for (int i = 0; i < e.Size(); i++)
    {
      growth->ewaa[static_cast<double>(pop.ages[i])] = e[i].GetDouble() / 1000.0;
      debug_log << "W.mt[i] " << e[i].GetDouble() / 1000.0 << std::endl;
      debug_log << "growth->ewaa[i] " << growth->ewaa[static_cast<double>(pop.ages[i])] << std::endl;
    }
    pop.growth = growth;

    return true;
  }

  std::vector<double> RunModelLoop(fims::Population<double> &pop,
                                   rapidjson::Document &input)
  {
    rapidjson::StringBuffer buffer;
    rapidjson::Writer<rapidjson::StringBuffer> writer(buffer);

    rapidjson::Document output;

    // define the document as an object rather than an array
    output.SetObject();

    // create a rapidjson array type with similar syntax to std::vector
    rapidjson::Value array(rapidjson::kArrayType);

    // must pass an allocator when the object may need to allocate memory
    rapidjson::Document::AllocatorType &allocator = output.GetAllocator();

    // create a rapidjson object type
    // rapidjson::Value object(rapidjson::kObjectType);
    // object.AddMember("NumbersAtAge", "50", allocator);

    pop.Evaluate();
    if (print_statements)
    {
      std::cout << "Numbers at age:\n";
    }
    for (int i = 0; i < pop.nyears; i++)
    {
      for (int j = 0; j < pop.nages; j++)
      {
        if (print_statements)
        {
          std::cout << pop.numbers_at_age[i * pop.nages + j] << " ";
        }
        array.PushBack(pop.numbers_at_age[i * pop.nages + j], allocator);
      }
      if (print_statements)
      {
        std::cout << std::endl;
      }
    }
    if (print_statements)
    {
      std::cout << "\n\n"
                << std::endl;
    }

    output.Accept(writer);
    if (print_statements)
    {
      std::cout << buffer.GetString() << std::endl;
    }
    return pop.numbers_at_age;
  }

  bool CheckModelOutput(fims::Population<double> &pop,
                        rapidjson::Document &output)
  {
    return true;
  }
};<|MERGE_RESOLUTION|>--- conflicted
+++ resolved
@@ -235,51 +235,10 @@
             std::cout << f->log_Fmort[i] << " ";
           }
         }
-<<<<<<< HEAD
         debug_log << "f->log_q[0] " << f->log_q[0] << std::endl;
         if (print_statements)
         {
           std::cout << "\n";
-=======
-        pop.nfleets = pop.fleets.size();
-
-                //initialize population
-        pop.Initialize(nyears, 1, nages);
-
-        //Set initial size to value from MCP
-        std::vector<double> naa = {993947.488, 811707.7933, 661434.4148, 537804.7782,
-         436664.0013, 354303.3502, 287396.9718, 233100.2412, 189054.0219, 
-         153328.4354, 124353.2448, 533681.2692};
-         for(int i=0; i < pop.nages; i++) {
-             pop.log_init_naa[i] = std::log(naa[i]);
-         }
-
-        //std::fill(pop.log_naa.begin(), pop.log_naa.end(), std::log(10000));
-
-        //set ages vector
-        it = input.FindMember("ages");
-        rapidjson::Value &e = (*it).value;
-        if (it != input.MemberEnd()) {
-            rapidjson::Value &e = (*it).value;
-              if(print_statements) {
-            std::cout << "ages ";
-              }
-            for (int i = 0; i < e.Size(); i++) {
-                pop.ages[i] = e[i].GetDouble();
-                  if(print_statements) {
-                std::cout << pop.ages[i] << " ";
-                 }
-            }
-              if(print_statements) {
-            std::cout << std::endl;
-              }
-
-
-        } else {
-              if(print_statements) {
-            std::cout << "ages not found in input\n";
-              }
->>>>>>> 362706d9
         }
 
         pop.fleets.push_back(f);
@@ -385,24 +344,24 @@
     pop.Initialize(nyears, 1, nages);
 
     // Set initial size to value from MCP C0
-    std::vector<double> naa = {993947.488, 811707.7933, 661434.4148, 537804.7782,
+    std::vector<double> init_naa = {993947.488, 811707.7933, 661434.4148, 537804.7782,
                                436664.0013, 354303.3502, 287396.9718, 233100.2412, 189054.0219,
                                153328.4354, 124353.2448, 533681.2692};
 
     // Set initial size to value from MCP C0noPhiF
-    // std::vector<double> naa = {1000000, 818730.7531, 670320.046,
+    // std::vector<double> init_naa = {1000000, 818730.7531, 670320.046,
     //                            548811.6361, 449328.9641, 367879.4412,
     //                            301194.2119, 246596.9639, 201896.518,
     //                            165298.8882, 135335.2832, 611262.8603};
 
-    debug_log << "naa " << naa[0] << std::endl;
+    debug_log << "init_naa " << init_naa[0] << std::endl;
     for (int i = 0; i < pop.nages; i++)
     {
-      pop.log_naa[i] = std::log(naa[i]);
-      debug_log << "pop.log_naa[i] " << pop.log_naa[i] << std::endl;
-    }
-
-    // std::fill(pop.log_naa.begin(), pop.log_naa.end(), std::log(10000));
+      pop.log_init_naa[i] = std::log(init_naa[i]);
+      debug_log << "pop.log_init_naa[i] " << pop.log_init_naa[i] << std::endl;
+    }
+
+    // std::fill(pop.log_init_naa.begin(), pop.log_init_naa.end(), std::log(10000));
 
     // set ages vector
     it = input.FindMember("ages");
