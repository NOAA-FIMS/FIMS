Package: FIMS
Title: The Fisheries Integrated Modeling System
Version: 0.0.0.9
Authors@R: c(person(give = "Christine", family = "Stawitz",
                 email = "christine.stawitz@noaa.gov", 
                 role = c("aut", "cre"),
                 comment = c(ORCID = "0000-0003-3122-4501")),
      person("Nathan", "Vaughan", role = "aut"),
      person("Howard", "Townsend", role = "aut"),
      person(c("Ian", "G."), "Taylor", role = "aut", 
           comment = c(ORCID = "0000-0002-4232-5669")),
      person("Matthew", "Supernaw", role = "aut"),
      person("Jane", "Sullivan", role = "aut"),
      person("Kyle", "Shertzer", role = "aut",
            comment = c(ORCID = "0000-0001-7196-5959")),
      person("Megumi", "Oshima", role = "aut"),
      person(c("Cole", "C."), "Monnahan", role = "aut",
           comment = c(ORCID = "0000-0003-0871-6700")),
      person(c("Timothy", "J."), "Miller", role = "aut",
           comment = c(ORCID = "0000-0003-1411-1206")),
      person("Richard", "Methot", role = "aut"),
      person("Patrick", "Lynch", role = "aut",
        comment = c(ORCID = "0000-0001-7121-6181")),
      person("Bai", "Li", role = "aut",
		   comment = c(ORCID = "0000-0002-8249-1442")),
      person("Huihua", "Lee", role = "aut"),
      person(c("Christopher", "M."), "Legault", role = "aut",
           comment = c(ORCID = "0000-0002-0328-1376")),
      person(c("Kelli", "F."), "Johnson", role = "aut",
           comment = c(ORCID = "0000-0002-5149-451X")),
      person(c("James", "N."), "Ianelli", role = "aut",
           comment = c(ORCID = "0000-0002-7170-8677")),
      person("Alan", "Haynie", role = "aut"),
      person(c("Andrea", "M."), "Havron", role = "aut",
           comment = c(ORCID = "0000-0002-4080-448X")),
      person(c("Kathryn", "L."), "Doering", role = "aut",
           comment = c(ORCID = "0000-0002-0396-7044")),
      person(c("Edward", "J."), "Dick", role = "aut",
           comment = c(ORCID = "0000-0001-7681-9176")),
      person("Jon", "Brodziak", role = "aut"),
      person("Kristan", "Blackhart", role = "aut")
     )
Description: The Fisheries Integrated Modeling System is a next-generation framework of stock assessment models, assisting fishery managers with the goal of achieving sustainable fisheries. This system, when completed in a few years, offers the NOAA Fisheries and global fisheries science communities an advanced set of stock assessment models. These tools can be used separately or in combination to incorporate ecosystem and socioeconomic data and models, as well as climate effects and other drivers within the marine environment, into stock assessment models.
URL: https://github.com/noaa-fims/fims,  https://noaa-fims.github.io
BugReports: https://github.com/noaa-fims/fims/issues
License: GPL (>= 3) | file LICENSE
Depends:
    R (>= 3.4)
Imports: 
    Rcpp,
    TMB (>= 1.8.0),
    usethis,
    dplyr,
    ggplot2,
    methods,
    scales,
    jsonlite,
    magrittr
LinkingTo: 
    Rcpp,
    TMB,
    RcppEigen
SystemRequirements: GNU make
NeedsCompilation: yes
Encoding: UTF-8
Roxygen: list(markdown = TRUE)
RoxygenNote: 7.2.3
Suggests: 
    covr,
    testthat (>= 3.0.0),
<<<<<<< HEAD
    remotes,
    knitr,
    rmarkdown
=======
    remotes
>>>>>>> ba71f764
Config/testthat/edition: 3
Config/testthat/parallel: true
LazyData: true
VignetteBuilder: knitr<|MERGE_RESOLUTION|>--- conflicted
+++ resolved
@@ -68,13 +68,10 @@
 Suggests: 
     covr,
     testthat (>= 3.0.0),
-<<<<<<< HEAD
     remotes,
     knitr,
     rmarkdown
-=======
-    remotes
->>>>>>> ba71f764
+    
 Config/testthat/edition: 3
 Config/testthat/parallel: true
 LazyData: true
