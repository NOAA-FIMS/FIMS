/*
  * File:   model_object.hpp
*
  * Author: Matthew Supernaw, Andrea Havron
* National Oceanic and Atmospheric Administration
* National Marine Fisheries Service
* Email: matthew.supernaw@noaa.gov, andrea.havron@noaa.gov
*
  * Created on March 2, 2022
*
  * This File is part of the NOAA, National Marine Fisheries Service
* Fisheries Integrated Modeling System project.
*
  * This software is a "United States Government Work" under the terms of the
* United States Copyright Act.  It was written as part of the author's official
 * duties as a United States Government employee and thus cannot be copyrighted.
 * This software is freely available to the public for use. The National Oceanic
 * And Atmospheric Administration and the U.S. Government have not placed any
 * restriction on its use or reproduction.  Although all reasonable efforts have
 * been taken to ensure the accuracy and reliability of the software and data,
 * the National Oceanic And Atmospheric Administration and the U.S. Government
 * do not and cannot warrant the performance or results that may be obtained by
 * using this  software or data. The National Oceanic And Atmospheric
 * Administration and the U.S. Government disclaim all warranties, express or
 * implied, including warranties of performance, merchantability or fitness
 * for any particular purpose.
 *
 * Please cite the author(s) in any work or product based on this material.
 *
 */

#ifndef FIMS_COMMON_MODEL_OBJECT_HPP
#define FIMS_COMMON_MODEL_OBJECT_HPP

#include <vector>
#include "def.hpp"
#include <stdint.h>

namespace fims{

template<typename T>
struct FIMSObject{
    uint32_t id;//unique identifier assigned for all fims objects
<<<<<<< HEAD
    typedef typename fims::FIMSTraits<T>::VariableT variable_t;
    typedef typename fims::FIMSTraits<T>::RealT real_t;
=======
    typedef typename fims::FIMSTraits<T>::variable_t variable_t;
    typedef typename fims::FIMSTraits<T>::real_t real_t;
>>>>>>> 30c5fc7e
    std::vector<variable_t*> parameters; //list of all estimated parameters
    std::vector<variable_t*> random_effects_parameters; //list of all random effects parameters
    std::vector<variable_t*> fixed_effects_parameters; //list of all fixed effects parameters

    /**
     * @brief Get the Id object
     * 
     * @return unique identifier of object
     */
    uint32_t GetId() const {
        return id;
    }

};


}


#endif /* FIMS_COMMON_MODEL_OBJECT_HPP */<|MERGE_RESOLUTION|>--- conflicted
+++ resolved
@@ -41,13 +41,8 @@
 template<typename T>
 struct FIMSObject{
     uint32_t id;//unique identifier assigned for all fims objects
-<<<<<<< HEAD
-    typedef typename fims::FIMSTraits<T>::VariableT variable_t;
-    typedef typename fims::FIMSTraits<T>::RealT real_t;
-=======
     typedef typename fims::FIMSTraits<T>::variable_t variable_t;
     typedef typename fims::FIMSTraits<T>::real_t real_t;
->>>>>>> 30c5fc7e
     std::vector<variable_t*> parameters; //list of all estimated parameters
     std::vector<variable_t*> random_effects_parameters; //list of all random effects parameters
     std::vector<variable_t*> fixed_effects_parameters; //list of all fixed effects parameters
