--- conflicted
+++ resolved
@@ -33,10 +33,7 @@
 #define FIMS_COMMON_MODEL_OBJECT_HPP
 
 #include <vector>
-<<<<<<< HEAD
-=======
 #include "def.hpp"
->>>>>>> 0831a319
 #include <stdint.h>
 
 namespace fims{
