--- conflicted
+++ resolved
@@ -33,11 +33,8 @@
 #define FIMS_COMMON_MODEL_OBJECT_HPP
 
 #include <vector>
-<<<<<<< HEAD
 #include "../def.hpp"
-=======
 #include <stdint.h>
->>>>>>> ce59e625
 
 namespace fims{
 
