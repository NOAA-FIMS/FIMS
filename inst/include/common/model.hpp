/*
 * File:   model.hpp
 *
 * Author: Matthew Supernaw, Andrea Havron
 * National Oceanic and Atmospheric Administration
 * National Marine Fisheries Service
 * Email: matthew.supernaw@noaa.gov, andrea.havron@noaa.gov
 *
 * Created on September 30, 2021, 1:08 PM
 *
 * This File is part of the NOAA, National Marine Fisheries Service
 * Fisheries Integrated Modeling System project. See LICENSE in the
 * source folder for reuse information.
 *
 */
#ifndef FIMS_COMMON_MODEL_HPP
#define FIMS_COMMON_MODEL_HPP

#include <future>
#include <memory>

#include "information.hpp"

namespace fims_model {

/**
 * @brief Model class. FIMS objective function.
 */
template <typename Type>
class Model {  // may need singleton
 public:
  static std::shared_ptr<Model<Type> >
      fims_model; /*!< Create a shared fims_model as a pointer to Model*/
  std::shared_ptr<fims_info::Information<Type> >
      fims_information; /*!< Create a shared fims_information as a pointer to
                           Information*/

#ifdef TMB_MODEL
  ::objective_function<Type> *of;
#endif

  // constructor
  virtual ~Model() {}

  /**
   * Returns a single Information object for type Type.
   *
   * @return singleton for type Type
   */
  static std::shared_ptr<Model<Type> > GetInstance() {
    if (Model<Type>::fims_model == nullptr) {
      Model<Type>::fims_model = std::make_shared<fims_model::Model<Type> >();
      Model<Type>::fims_model->fims_information =
          fims_info::Information<Type>::GetInstance();
    }
    return Model<Type>::fims_model;
  }

  /**
   * @brief Evaluate. Calculates the joint negative log-likelihood function.
   */
  const Type Evaluate() {
    // jnll = negative-log-likelihood (the objective function)
    Type jnll = 0.0;
    Type rec_nll = 0.0;       // recrutiment nll
    Type age_comp_nll = 0.0;  // age composition nll
    Type index_nll = 0.0;     // survey and fishery cacth nll

    int n_fleets = fims_information->fleets.size();
    int n_pops = fims_information->populations.size();

// Create vector lists to store output for reporting
#ifdef TMB_MODEL
    // vector< vector<Type> > creates a nested vector structure where
    // each vector can be a different dimension. Does not work with ADREPORT
    // fleets
    vector<vector<Type> > exp_index(n_fleets);
    vector<vector<Type> > exp_catch(n_fleets);
    vector<vector<Type> > cnaa(n_fleets);
    vector<vector<Type> > cwaa(n_fleets);
    vector<vector<Type> > F_mort(n_fleets);
    // populations
    vector<vector<Type> > naa(n_pops);
    vector<vector<Type> > ssb(n_pops);
    vector<vector<Type> > biomass(n_pops);
    vector<vector<Type> > rec_dev(n_pops);
    vector<vector<Type> > recruitment(n_pops);
    vector<vector<Type> > M(n_pops);
#endif

    // Loop over populations, evaluate, and sum up the recruitment likelihood
    // component
<<<<<<< HEAD
    typename fims::Information<Type>::population_iterator it;
    MODEL_LOG << "Evaluating expected values and summing recruitment nlls for " << this->fims_information->populations.size() << " populations." << std::endl;
=======
    typename fims_info::Information<Type>::population_iterator it;
>>>>>>> 7d9cc30a
    for (it = this->fims_information->populations.begin();
         it != this->fims_information->populations.end(); ++it) {
      //(*it).second points to the Population module
      MODEL_LOG << "Setting up pointer to population " << (*it).second->id << "." << std::endl;
      // Prepare recruitment
      (*it).second->recruitment->Prepare();
      MODEL_LOG << "Recruitment for population successfully prepared" << std::endl;
// link to TMB objective function
#ifdef TMB_MODEL
      (*it).second->of = this->of;
#endif
      // Evaluate population
      (*it).second->Evaluate();
      // Recrtuiment negative log-likelihood
      rec_nll += (*it).second->recruitment->evaluate_nll();
      MODEL_LOG << "Recruitment negative log-likelihood is: " << rec_nll << std::endl;
    }
    MODEL_LOG << "All populations successfully evaluated." << std::endl;

    // Loop over fleets/surveys, and sum up age comp and index nlls
<<<<<<< HEAD
    typename fims::Information<Type>::fleet_iterator jt;
    MODEL_LOG << "Evaluating expected values and summing nlls for " << this->fims_information->fleets.size() << " fleets." << std::endl;
=======
    typename fims_info::Information<Type>::fleet_iterator jt;
>>>>>>> 7d9cc30a
    for (jt = this->fims_information->fleets.begin();
         jt != this->fims_information->fleets.end(); ++jt) {
      //(*jt).second points to each individual Fleet module
#ifdef TMB_MODEL
      (*jt).second->of = this->of;
#endif
      MODEL_LOG << "Setting up pointer to fleet " << (*jt).second->id << "." << std::endl; 
      age_comp_nll += (*jt).second->evaluate_age_comp_nll();
      MODEL_LOG << "Sum of survey and age comp negative log-likelihood is: " << age_comp_nll
               << std::endl;
      index_nll += (*jt).second->evaluate_index_nll();
    }
    MODEL_LOG << "All fleets successfully evaluated." << std::endl;
    // Loop over populations and fleets/surveys and fill in reporting

    // initiate population index for structuring report out objects
    int pop_idx = 0;
    for (it = this->fims_information->populations.begin();
         it != this->fims_information->populations.end(); ++it) {
#ifdef TMB_MODEL
      naa(pop_idx) = vector<Type>((*it).second->numbers_at_age);
      ssb(pop_idx) = vector<Type>((*it).second->spawning_biomass);
      rec_dev(pop_idx) =
          vector<Type>((*it).second->recruitment->recruit_deviations);
      recruitment(pop_idx) = vector<Type>((*it).second->expected_recruitment);
      biomass(pop_idx) = vector<Type>((*it).second->biomass);
      M(pop_idx) = vector<Type>((*it).second->M);
#endif
      pop_idx += 1;
    }

    // initiate fleet index for structuring report out objects
    int fleet_idx = 0;
    for (jt = this->fims_information->fleets.begin();
         jt != this->fims_information->fleets.end(); ++jt) {
#ifdef TMB_MODEL
      exp_index(fleet_idx) = vector<Type>((*jt).second->expected_index);
      exp_catch(fleet_idx) = vector<Type>((*jt).second->expected_catch);
      F_mort(fleet_idx) = vector<Type>((*jt).second->Fmort);
      cnaa(fleet_idx) = vector<Type>((*jt).second->catch_numbers_at_age);
      cwaa(fleet_idx) = vector<Type>((*jt).second->catch_weight_at_age);
#endif
      fleet_idx += 1;
    }

    jnll = rec_nll + age_comp_nll + index_nll;

// Reporting
#ifdef TMB_MODEL
    REPORT_F(rec_nll, of);
    REPORT_F(age_comp_nll, of);
    REPORT_F(index_nll, of);
    REPORT_F(jnll, of);
    REPORT_F(naa, of);
    REPORT_F(ssb, of);
    REPORT_F(rec_dev, of);
    REPORT_F(recruitment, of);
    REPORT_F(biomass, of);
    REPORT_F(M, of);
    REPORT_F(exp_index, of);
    REPORT_F(exp_catch, of);
    REPORT_F(F_mort, of);
    REPORT_F(cnaa, of);
    REPORT_F(cwaa, of);

    /*ADREPORT using ADREPORTvector defined in
     * inst/include/interface/interface.hpp:
     * function collapses the nested vector into a single vector
     */
    vector<Type> NAA = ADREPORTvector(naa);
    vector<Type> Biomass = ADREPORTvector(biomass);
    vector<Type> SSB = ADREPORTvector(ssb);
    vector<Type> RecDev = ADREPORTvector(rec_dev);
    vector<Type> FMort = ADREPORTvector(F_mort);
    vector<Type> ExpectedIndex = ADREPORTvector(exp_index);
    vector<Type> CNAA = ADREPORTvector(cnaa);

    ADREPORT_F(NAA, of);
    ADREPORT_F(Biomass, of);
    ADREPORT_F(SSB, of);
    ADREPORT_F(RecDev, of);
    ADREPORT_F(FMort, of);
    ADREPORT_F(ExpectedIndex, of);
    ADREPORT_F(CNAA, of);
#endif

    return jnll;
  }
};

// Create singleton instance of Model class
template <typename Type>
std::shared_ptr<Model<Type> > Model<Type>::fims_model =
    nullptr;  // singleton instance
}  // namespace fims_model

#endif /* FIMS_COMMON_MODEL_HPP */<|MERGE_RESOLUTION|>--- conflicted
+++ resolved
@@ -90,12 +90,11 @@
 
     // Loop over populations, evaluate, and sum up the recruitment likelihood
     // component
-<<<<<<< HEAD
-    typename fims::Information<Type>::population_iterator it;
+
+
+    typename fims_info::Information<Type>::population_iterator it;
     MODEL_LOG << "Evaluating expected values and summing recruitment nlls for " << this->fims_information->populations.size() << " populations." << std::endl;
-=======
-    typename fims_info::Information<Type>::population_iterator it;
->>>>>>> 7d9cc30a
+
     for (it = this->fims_information->populations.begin();
          it != this->fims_information->populations.end(); ++it) {
       //(*it).second points to the Population module
@@ -116,12 +115,10 @@
     MODEL_LOG << "All populations successfully evaluated." << std::endl;
 
     // Loop over fleets/surveys, and sum up age comp and index nlls
-<<<<<<< HEAD
-    typename fims::Information<Type>::fleet_iterator jt;
+
+    typename fims_info::Information<Type>::fleet_iterator jt;
     MODEL_LOG << "Evaluating expected values and summing nlls for " << this->fims_information->fleets.size() << " fleets." << std::endl;
-=======
-    typename fims_info::Information<Type>::fleet_iterator jt;
->>>>>>> 7d9cc30a
+
     for (jt = this->fims_information->fleets.begin();
          jt != this->fims_information->fleets.end(); ++jt) {
       //(*jt).second points to each individual Fleet module
