/*
 * File:   model.hpp
 *
 * Author: Matthew Supernaw, Andrea Havron
 * National Oceanic and Atmospheric Administration
 * National Marine Fisheries Service
 * Email: matthew.supernaw@noaa.gov, andrea.havron@noaa.gov
 *
 * Created on September 30, 2021, 1:08 PM
 *
 * This File is part of the NOAA, National Marine Fisheries Service
 * Fisheries Integrated Modeling System project. See LICENSE in the
 * source folder for reuse information.
 *
 */
#ifndef FIMS_COMMON_MODEL_HPP
#define FIMS_COMMON_MODEL_HPP

#include <future>
#include <memory>
#include <future>

#include "information.hpp"

namespace fims {

/**
 * Model base
 */
template <typename T>
<<<<<<< HEAD
class Model {//may need singleton
=======
class Model {  // may need singleton
>>>>>>> 6cef275b
 public:
  static std::shared_ptr<Model<T> >
      fims_model; /*!< Create a shared fims_model as a pointer to Model*/
  std::vector<std::shared_ptr<Population<T> > >
      populations;                                 /*!< list of all population*/
  std::vector<std::shared_ptr<Fleet<T> > > fleets; /*!< list of all fleets*/
  virtual ~Model() {}
};
<<<<<<< HEAD

=======
>>>>>>> 6cef275b

}  // namespace fims

#endif /* FIMS_COMMON_MODEL_HPP */<|MERGE_RESOLUTION|>--- conflicted
+++ resolved
@@ -18,7 +18,6 @@
 
 #include <future>
 #include <memory>
-#include <future>
 
 #include "information.hpp"
 
@@ -28,11 +27,7 @@
  * Model base
  */
 template <typename T>
-<<<<<<< HEAD
-class Model {//may need singleton
-=======
 class Model {  // may need singleton
->>>>>>> 6cef275b
  public:
   static std::shared_ptr<Model<T> >
       fims_model; /*!< Create a shared fims_model as a pointer to Model*/
@@ -41,10 +36,6 @@
   std::vector<std::shared_ptr<Fleet<T> > > fleets; /*!< list of all fleets*/
   virtual ~Model() {}
 };
-<<<<<<< HEAD
-
-=======
->>>>>>> 6cef275b
 
 }  // namespace fims
 
