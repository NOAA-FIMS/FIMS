--- conflicted
+++ resolved
@@ -74,11 +74,9 @@
       //(*m_it).second points to the Model module
       std::shared_ptr<fims_popdy::FisheryModelBase<Type>> m = (*m_it).second;
       m->of = this->of;  // link to TMB objective function
-<<<<<<< HEAD
+
       m->Prepare(); 
-=======
-      m->Prepare();
->>>>>>> 1a28a89c
+
       m->Evaluate();
     }
     
@@ -130,12 +128,8 @@
         "after evaluating priors and " +
         fims::to_string(n_random_effects) +
         " random_effects is: " + fims::to_string(jnll));
-    
-<<<<<<< HEAD
 
-=======
     // this->fims_information->SetupData();
->>>>>>> 1a28a89c
     // Loop over and evaluate data joint negative log-likelihoods
     int n_data = 0;
     for (d_it = this->fims_information->density_components.begin();
