--- conflicted
+++ resolved
@@ -29,18 +29,12 @@
 template <typename T>
 class Model {//may need singleton
  public:
-<<<<<<< HEAD
-  std::shared_ptr<fims::Information<T> > information;
-  std::vector<std::shared_ptr<Population<T> > > populations;
-  std::vector<std::shared_ptr<Fleet<T> > > fleets;
-=======
 
   static std::shared_ptr<Model<T> > fims_model; /*!< Create a shared fims_model as a pointer to Model*/
   std::vector<std::shared_ptr<Population<T> > > populations; /*!< list of all population*/
   std::vector<std::shared_ptr<Fleet<T> > > fleets; /*!< list of all fleets*/
   virtual ~Model() {}
 
->>>>>>> 750ff6d3
 };
 
 
