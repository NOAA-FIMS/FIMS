<<<<<<< HEAD
 /*! \file information.hpp
=======
/*! \file information.hpp
>>>>>>> 6cef275b
 *
 * This File is part of the NOAA, National Marine Fisheries Service
 * Fisheries Integrated Modeling System project. See LICENSE in the
 * source folder for reuse information.
 *
 */

#ifndef FIMS_COMMON_INFORMATION_HPP
#define FIMS_COMMON_INFORMATION_HPP

#include <map>
#include <memory>
#include <vector>

#include "../distributions/distributions.hpp"
#include "../population_dynamics/fleet/fleet.hpp"
#include "../population_dynamics/growth/growth.hpp"
#include "../population_dynamics/population/population.hpp"
#include "../population_dynamics/recruitment/recruitment.hpp"
#include "../population_dynamics/selectivity/selectivity.hpp"
#include "def.hpp"
#include "model_object.hpp"
#include "../population_dynamics/fleet/fleet.hpp"
#include "../population_dynamics/population/population.hpp"



namespace fims {

<<<<<<< HEAD
    /**
    * @brief Stores FIMS model information and creates model. Contains all objects and data pre-model construction
     */
    template <typename T>
    class Information {
    public:

        size_t nyears;
        size_t nseasons = 1;
        size_t nages;

        static std::shared_ptr<Information<T> > fims_information; //! singleton instance
        std::vector<T*> parameters; // list of all estimated parameters
        std::vector<T*> random_effects_parameters; // list of all random effects parameters
        std::vector<T*> fixed_effects_parameters; // list of all fixed effects parameters
        std::vector<T> ages; // ages in model

         //data objects
        std::map<uint32_t, std::shared_ptr<fims::DataObject<T> > > data_objects; //map that holds data objects
        typedef typename std::map<uint32_t, std::shared_ptr<fims::DataObject<T> > >::iterator data_iterator;  

         //life history modules
        std::map<uint32_t, std::shared_ptr<fims::RecruitmentBase<T> > > recruitment_models;//hash map to link each object to its shared location in memory
        typedef typename std::map<uint32_t, std::shared_ptr<fims::RecruitmentBase<T> > >::iterator recruitment_models_iterator;

        std::map<uint32_t, std::shared_ptr<fims::SelectivityBase<T> > > selectivity_models;
        typedef typename std::map<uint32_t, std::shared_ptr<fims::SelectivityBase<T> > >::iterator selectivity_models_iterator;
  
        std::map<uint32_t, std::shared_ptr<fims::GrowthBase<T> > > growth_models;
        typedef typename std::map<uint32_t, std::shared_ptr<fims::GrowthBase<T> > >::iterator growth_models_iterator;

        std::map<uint32_t, std::shared_ptr<fims::MaturityBase<T> > > maturity_models;//hash map to link each object to its shared location in memory
        typedef typename std::map<uint32_t, std::shared_ptr<fims::MaturityBase<T> > >::iterator maturity_models_iterator;

        //fleet modules
        std::map<uint32_t, std::shared_ptr<fims::Fleet<T> > > fleets;
        typedef typename std::map<uint32_t, std::shared_ptr<fims::Fleet<T> > >::iterator fleet_iterator;

        //populations
        std::map<uint32_t, std::shared_ptr<fims::Population<T> > > populations;
        typedef typename std::map<uint32_t, std::shared_ptr<fims::Population<T> > >::iterator population_iterator;

        //distributions
        std::map<uint32_t, std::shared_ptr<fims::DistributionsBase<T> > >  distribution_models;
        typedef typename std::map<uint32_t, std::shared_ptr<fims::DistributionsBase<T> > >::iterator distribution_models_iterator;

        Information() {}

        virtual ~Information() {}
        
        /**
         * Returns a single Information object for type T.
         *
         * @return singleton for type T
         */
        static std::shared_ptr<Information<T> > GetInstance() {
            if (Information<T>::fims_information == nullptr) {
            Information<T>::fims_information =
                std::make_shared<fims::Information<T> >();
            }
            return Information<T>::fims_information;
        }

        /**
         * Register a parameter as estimable.
         *
         * @param p
         */
        void RegisterParameter(T& p) {
            this->parameters.push_back(&p);
        }
            
        /**
         * Register a random effect as estimable.
         *
         * @param re
         */
        void RegisterRandomEffect(T& re) {
            this->random_effects_parameters.push_back(&re);
        }

        /**
         * Create the generalized stock assessment model that will evaluate the
         * objective function. Does error checking to make sure the program has 
         * all necessary components for the model and that they're in the right 
         * dimensions.
         *
         * @return
         */
        bool CreateModel() {

            bool valid_model = true;

            std::cout << "Information: Initializing fleet objects.\n";
            for (fleet_iterator it = this->fleets.begin();
                    it != this->fleets.end(); ++it) {

                //Initialize fleet object 
                std::shared_ptr<fims::Fleet<T> > f = (*it).second; //fleet object pointer initialized to second field in map

                f -> Initialize(nyears, nages);

                //set catch data
                if (f->observed_catch_data_id != -999) {

                    uint32_t catch_id = static_cast<uint32_t> (f->observed_catch_data_id);
                    data_iterator it = this->data_objects.find(catch_id);

                    if (it != this->data_objects.end()) {
                        f->observed_catch_data = (*it).second;
                    } else {
                        valid_model = false;
                        //log error
                        FIMS_LOG << "Error: observed catch data not defined for fleet" << f->id << std::endl;
                    }

                } else {
                    valid_model = false;
                    //log error
                }

                //set index data
                if (f->observed_index_data_id != -999) {

                    uint32_t index_id = static_cast<uint32_t> (f->observed_index_data_id);
                    data_iterator it = this->data_objects.find(index_id);

                    if (it != this->data_objects.end()) {
                        f->observed_index_data = (*it).second;
                    } else {
                        valid_model = false;
                        //log error
                        FIMS_LOG << "Error: observed index data not defined for fleet" << f->id << std::endl;
                    }

                } else {
                    valid_model = false;
                    //log error
                }

                //set age composition data
                if (f->observed_agecomp_data_id != -999) {

                    uint32_t agecomp_id = static_cast<uint32_t> (f->observed_agecomp_data_id);
                    data_iterator it = this->data_objects.find(agecomp_id);

                    if (it != this->data_objects.end()) {
                        f->observed_agecomp_data = (*it).second;
                    } else {
                        valid_model = false;
                        //log error
                    }

                } else {
                    valid_model = false;
                    //log error
                }

                //set selectivity model
                if (f->selectivity_id != -999) {

                    uint32_t sel_id = static_cast<uint32_t> (f->selectivity_id); //cast as unsigned integer
                    selectivity_models_iterator it = this->selectivity_models.find(sel_id); //if find, set it, otherwise invalid

                    if (it != this->selectivity_models.end()) {
                        f->selectivity = (*it).second; //elements in container held in pair (first is id, second is object - shared pointer to distribution)
                    } else {
                        valid_model = false;
                        //log error
                    }

                } else {
                    valid_model = false;
                    //log error
                }

                //set index likelihood
                if (f->index_likelihood_id != -999) {

                    uint32_t ind_like_id = static_cast<uint32_t> (f->index_likelihood_id); //cast as unsigned integer
                    distribution_models_iterator it = this->distribution_models.find(ind_like_id); //if find, set it, otherwise invalid

                    if (it != this->distribution_models.end()) {
                        f->index_likelihood = (*it).second; //elements in container held in pair (first is id, second is object - shared pointer to distribution)
                    } else {
                        valid_model = false;
                        //log error
                    }

                } else {
                    valid_model = false;
                    //log error
                }

                //set catch likelihood
                if (f->catch_likelihood_id != -999) {

                    uint32_t catch_like_id = static_cast<uint32_t> (f->catch_likelihood_id); //cast as unsigned integer
                    distribution_models_iterator it = this->distribution_models.find(catch_like_id); //if find, set it, otherwise invalid

                    if (it != this->distribution_models.end()) {
                        f->catch_likelihood = (*it).second; //elements in container held in pair (first is id, second is object - shared pointer to distribution)
                    } else {
                        valid_model = false;
                        //log error
                    }

                } else {
                    valid_model = false;
                    //log error
                }


                //set agecomp likelihood
                if (f->agecomp_likelihood_id != -999) {

                    uint32_t ac_like_id = static_cast<uint32_t> (f->agecomp_likelihood_id); //cast as unsigned integer
                    distribution_models_iterator it = this->distribution_models.find(ac_like_id); //if find, set it, otherwise invalid

                    if (it != this->distribution_models.end()) {
                        f->agecomp_likelihood = (*it).second; //elements in container held in pair (first is id, second is object - shared pointer to distribution)
                    } else {
                        valid_model = false;
                        //log error
                    }

                } else {
                    valid_model = false;
                    //log error
                }

           
            }

            std::cout << "Information: Initializing population objects.\n";
            for (population_iterator it = this->populations.begin();
                    it != this->populations.end(); ++it) {

                std::shared_ptr<fims::Population<T> > p = (*it).second;
                //error check and set population elements here
            
                p -> Initialize(nyears, nseasons, nages);

                //set recruitment
               if (p->recruitment_id != -999) {

                    uint32_t recruitment_uint = static_cast<uint32_t> (p->recruitment_id);
                    recruitment_models_iterator it = this->recruitment_models.find(recruitment_uint);

                    if (it != this->recruitment_models.end()) {
                        p->recruitment = (*it).second; //recruitment defined in population.hpp
                    } else {
                        valid_model = false;
                        //log error
                    }

                } else {
                    valid_model = false;
                    //log error
                }
                //set growth
               if (p->growth_id != -999) {

                    uint32_t growth_uint = static_cast<uint32_t> (p->growth_id);
                    growth_models_iterator it = this->growth_models.find(growth_uint); // growth_models is specified in information.hpp and used in rcpp
                    p->ages = this->ages; // check me re dims. ages defined as an std::vector at the head of information.hpp; are the dimensions of ages defined in rcpp or where?
                    if (it != this->growth_models.end()) {
                        p->growth = (*it).second; // growth defined in population.hpp (the object is called p, growth is within p)
                    } else {
                        valid_model = false;
                        //log error
                    }

                } else {
                    valid_model = false;
                    //log error
                }

                //set maturity
                if (p->maturity_id != -999) {

                    uint32_t maturity_uint = static_cast<uint32_t> (p->maturity_id);
                    maturity_models_iterator it = this->maturity_models.find(maturity_uint); // >maturity_models is specified in information.hpp and used in rcpp

                    if (it != this->maturity_models.end()) {
                        p->maturity = (*it).second; // >maturity defined in population.hpp
                    } else {
                        valid_model = false;
                        //log error
                    }

                } else {
                    valid_model = false;
                    //log error
                }

                // check me - add another fleet iterator to push information from population to the individual fleets
                // This is to pass catch at age from population to fleets?
                for (fleet_iterator it = this->fleets.begin();
                    it != this->fleets.end(); ++it) {

                    //Initialize fleet object 
                    std::shared_ptr<fims::Fleet<T> > f = (*it).second; //fleet object pointer initialized to second field in map
                    // any shared member in p (population is pushed into fleets)
                    p->fleets.push_back(f); 
                }
            }
            return valid_model;
        }
        size_t GetNages() const {
            return nages;
        }

        void SetNages(size_t nages) {
            this->nages = nages;
        }

        size_t GetNseasons() const {
            return nseasons;
        }

        void SetNseasons(size_t nseasons) {
            this->nseasons = nseasons;
        }

        size_t GetNyears() const {
            return nyears;
        }

        void SetNyears(size_t nyears) {
            this->nyears = nyears;
        }

        std::vector<T*>& GetParameters() {
            return parameters;
        }

        std::vector<T*>& GetFixedEffectsParameters() {
            return fixed_effects_parameters;
        }

        std::vector<T*>& GetRandomEffectsParameters() {
            return random_effects_parameters;
        }


    };

    template <typename T>
    std::shared_ptr<Information<T> > Information<T>::fims_information =
    nullptr; // singleton instance

} // namespace fims
=======
/**
 * @brief Stores FIMS model information and creates model. Contains all objects
 * and data pre-model construction
 */
template <typename T>
class Information {
 public:
  size_t nyears;
  size_t nseasons = 1;
  size_t nages;

  static std::shared_ptr<Information<T> >
      fims_information;        //! singleton instance
  std::vector<T*> parameters;  // list of all estimated parameters
  std::vector<T*>
      random_effects_parameters;  // list of all random effects parameters
  std::vector<T*>
      fixed_effects_parameters;  // list of all fixed effects parameters

  // data objects
  std::map<uint32_t, std::shared_ptr<fims::DataObject<T> > >
      data_objects;  // map that holds data objects
  typedef typename std::map<
      uint32_t, std::shared_ptr<fims::DataObject<T> > >::iterator data_iterator;

  // life history modules
  std::map<uint32_t, std::shared_ptr<fims::RecruitmentBase<T> > >
      recruitment_models;  // hash map to link each object to its shared
                           // location in memory
  typedef
      typename std::map<uint32_t,
                        std::shared_ptr<fims::RecruitmentBase<T> > >::iterator
          recruitment_model_iterator;

  std::map<uint32_t, std::shared_ptr<fims::SelectivityBase<T> > >
      selectivity_models;
  typedef
      typename std::map<uint32_t,
                        std::shared_ptr<fims::SelectivityBase<T> > >::iterator
          selectivity_models_iterator;

  std::map<uint32_t, std::shared_ptr<fims::GrowthBase<T> > > growth_models;
  typedef typename std::map<uint32_t,
                            std::shared_ptr<fims::GrowthBase<T> > >::iterator
      growth_models_iterator;

  // fleet modules
  std::map<uint32_t, std::shared_ptr<fims::Fleet<T> > > fleets;
  typedef
      typename std::map<uint32_t, std::shared_ptr<fims::Fleet<T> > >::iterator
          fleet_iterator;

  // populations
  std::map<uint32_t, std::shared_ptr<fims::Population<T> > > populations;
  typedef typename std::map<uint32_t,
                            std::shared_ptr<fims::Population<T> > >::iterator
      population_iterator;

  // distributions
  std::map<uint32_t, std::shared_ptr<fims::DistributionsBase<T> > >
      distribution_models;
  typedef
      typename std::map<uint32_t,
                        std::shared_ptr<fims::DistributionsBase<T> > >::iterator
          distribution_models_iterator;

  Information() {}

  virtual ~Information() {}

  /**
   * Returns a single Information object for type T.
   *
   * @return singleton for type T
   */
  static std::shared_ptr<Information<T> > GetInstance() {
    if (Information<T>::fims_information == nullptr) {
      Information<T>::fims_information =
          std::make_shared<fims::Information<T> >();
    }
    return Information<T>::fims_information;
  }

  /**
   * Register a parameter as estimable.
   *
   * @param p
   */
  void RegisterParameter(T& p) { this->parameters.push_back(&p); }

  /**
   * Register a random effect as estimable.
   *
   * @param re
   */
  void RegisterRandomEffect(T& re) {
    this->random_effects_parameters.push_back(&re);
  }

  /**
   * Create the generalized stock assessment model that will evaluate the
   * objective function. Does error checking to make sure the program has
   * all necessary components for the model and that they're in the right
   * dimensions.
   *
   * @return
   */
  bool CreateModel() {
    bool valid_model = true;

    std::cout << "Information: Initializing fleet objects.\n";
    for (fleet_iterator it = this->fleets.begin(); it != this->fleets.end();
         ++it) {
      // Initialize fleet object
      std::shared_ptr<fims::Fleet<T> > f = (*it).second;

      f->Initialize(nyears, nages);

      // set index data
      if (f->observed_index_data_id != -999) {
        uint32_t index_id = static_cast<uint32_t>(f->observed_index_data_id);
        data_iterator it = this->data_objects.find(index_id);

        if (it != this->data_objects.end()) {
          f->observed_index_data = (*it).second;
        } else {
          valid_model = false;
          // log error
          FIMS_LOG << "Error: observed index data not defined for fleet"
                   << f->id << std::endl;
        }

      } else {
        valid_model = false;
        // log error
      }

      // set age composition data
      if (f->observed_agecomp_data_id != -999) {
        uint32_t agecomp_id =
            static_cast<uint32_t>(f->observed_agecomp_data_id);
        data_iterator it = this->data_objects.find(agecomp_id);

        if (it != this->data_objects.end()) {
          f->observed_agecomp_data = (*it).second;
        } else {
          valid_model = false;
          // log error
        }

      } else {
        valid_model = false;
        // log error
      }

      // set selectivity model
      if (f->selectivity_id != -999) {
        uint32_t sel_id = static_cast<uint32_t>(
            f->selectivity_id);  // cast as unsigned integer
        selectivity_models_iterator it = this->selectivity_models.find(
            sel_id);  // if find, set it, otherwise invalid

        if (it != this->selectivity_models.end()) {
          f->selectivity = (*it).second;  // elements in container held in pair
                                          // (first is id, second is object -
                                          // shared pointer to distribution)
        } else {
          valid_model = false;
          // log error
        }

      } else {
        valid_model = false;
        // log error
      }

      // set index likelihood
      if (f->index_likelihood_id != -999) {
        uint32_t ind_like_id = static_cast<uint32_t>(
            f->index_likelihood_id);  // cast as unsigned integer
        distribution_models_iterator it = this->distribution_models.find(
            ind_like_id);  // if find, set it, otherwise invalid

        if (it != this->distribution_models.end()) {
          f->index_likelihood =
              (*it).second;  // elements in container held in pair (first is id,
                             // second is object - shared pointer to
                             // distribution)
        } else {
          valid_model = false;
          // log error
        }

      } else {
        valid_model = false;
        // log error
      }

      // set agecomp likelihood
      if (f->agecomp_likelihood_id != -999) {
        uint32_t ac_like_id = static_cast<uint32_t>(
            f->agecomp_likelihood_id);  // cast as unsigned integer
        distribution_models_iterator it = this->distribution_models.find(
            ac_like_id);  // if find, set it, otherwise invalid

        if (it != this->distribution_models.end()) {
          f->agecomp_likelihood =
              (*it).second;  // elements in container held in pair (first is id,
                             // second is object - shared pointer to
                             // distribution)
        } else {
          valid_model = false;
          // log error
        }

      } else {
        valid_model = false;
        // log error
      }
    }

    std::cout << "Information: Initializing population objects.\n";
    for (population_iterator it = this->populations.begin();
         it != this->populations.end(); ++it) {
      std::shared_ptr<fims::Population<T> > p = (*it).second;
      // error check and set population elements here
    }
    return valid_model;
  }

  size_t GetNages() const { return nages; }

  void SetNages(size_t nages) { this->nages = nages; }

  size_t GetNseasons() const { return nseasons; }

  void SetNseasons(size_t nseasons) { this->nseasons = nseasons; }

  size_t GetNyears() const { return nyears; }

  void SetNyears(size_t nyears) { this->nyears = nyears; }

  std::vector<T*>& GetParameters() { return parameters; }

  std::vector<T*>& GetFixedEffectsParameters() {
    return fixed_effects_parameters;
  }

  std::vector<T*>& GetRandomEffectsParameters() {
    return random_effects_parameters;
  }
};

template <typename T>
std::shared_ptr<Information<T> > Information<T>::fims_information =
    nullptr;  // singleton instance

}  // namespace fims
>>>>>>> 6cef275b

#endif /* FIMS_COMMON_INFORMATION_HPP */<|MERGE_RESOLUTION|>--- conflicted
+++ resolved
@@ -1,8 +1,4 @@
-<<<<<<< HEAD
  /*! \file information.hpp
-=======
-/*! \file information.hpp
->>>>>>> 6cef275b
  *
  * This File is part of the NOAA, National Marine Fisheries Service
  * Fisheries Integrated Modeling System project. See LICENSE in the
@@ -25,368 +21,9 @@
 #include "../population_dynamics/selectivity/selectivity.hpp"
 #include "def.hpp"
 #include "model_object.hpp"
-#include "../population_dynamics/fleet/fleet.hpp"
-#include "../population_dynamics/population/population.hpp"
-
-
 
 namespace fims {
 
-<<<<<<< HEAD
-    /**
-    * @brief Stores FIMS model information and creates model. Contains all objects and data pre-model construction
-     */
-    template <typename T>
-    class Information {
-    public:
-
-        size_t nyears;
-        size_t nseasons = 1;
-        size_t nages;
-
-        static std::shared_ptr<Information<T> > fims_information; //! singleton instance
-        std::vector<T*> parameters; // list of all estimated parameters
-        std::vector<T*> random_effects_parameters; // list of all random effects parameters
-        std::vector<T*> fixed_effects_parameters; // list of all fixed effects parameters
-        std::vector<T> ages; // ages in model
-
-         //data objects
-        std::map<uint32_t, std::shared_ptr<fims::DataObject<T> > > data_objects; //map that holds data objects
-        typedef typename std::map<uint32_t, std::shared_ptr<fims::DataObject<T> > >::iterator data_iterator;  
-
-         //life history modules
-        std::map<uint32_t, std::shared_ptr<fims::RecruitmentBase<T> > > recruitment_models;//hash map to link each object to its shared location in memory
-        typedef typename std::map<uint32_t, std::shared_ptr<fims::RecruitmentBase<T> > >::iterator recruitment_models_iterator;
-
-        std::map<uint32_t, std::shared_ptr<fims::SelectivityBase<T> > > selectivity_models;
-        typedef typename std::map<uint32_t, std::shared_ptr<fims::SelectivityBase<T> > >::iterator selectivity_models_iterator;
-  
-        std::map<uint32_t, std::shared_ptr<fims::GrowthBase<T> > > growth_models;
-        typedef typename std::map<uint32_t, std::shared_ptr<fims::GrowthBase<T> > >::iterator growth_models_iterator;
-
-        std::map<uint32_t, std::shared_ptr<fims::MaturityBase<T> > > maturity_models;//hash map to link each object to its shared location in memory
-        typedef typename std::map<uint32_t, std::shared_ptr<fims::MaturityBase<T> > >::iterator maturity_models_iterator;
-
-        //fleet modules
-        std::map<uint32_t, std::shared_ptr<fims::Fleet<T> > > fleets;
-        typedef typename std::map<uint32_t, std::shared_ptr<fims::Fleet<T> > >::iterator fleet_iterator;
-
-        //populations
-        std::map<uint32_t, std::shared_ptr<fims::Population<T> > > populations;
-        typedef typename std::map<uint32_t, std::shared_ptr<fims::Population<T> > >::iterator population_iterator;
-
-        //distributions
-        std::map<uint32_t, std::shared_ptr<fims::DistributionsBase<T> > >  distribution_models;
-        typedef typename std::map<uint32_t, std::shared_ptr<fims::DistributionsBase<T> > >::iterator distribution_models_iterator;
-
-        Information() {}
-
-        virtual ~Information() {}
-        
-        /**
-         * Returns a single Information object for type T.
-         *
-         * @return singleton for type T
-         */
-        static std::shared_ptr<Information<T> > GetInstance() {
-            if (Information<T>::fims_information == nullptr) {
-            Information<T>::fims_information =
-                std::make_shared<fims::Information<T> >();
-            }
-            return Information<T>::fims_information;
-        }
-
-        /**
-         * Register a parameter as estimable.
-         *
-         * @param p
-         */
-        void RegisterParameter(T& p) {
-            this->parameters.push_back(&p);
-        }
-            
-        /**
-         * Register a random effect as estimable.
-         *
-         * @param re
-         */
-        void RegisterRandomEffect(T& re) {
-            this->random_effects_parameters.push_back(&re);
-        }
-
-        /**
-         * Create the generalized stock assessment model that will evaluate the
-         * objective function. Does error checking to make sure the program has 
-         * all necessary components for the model and that they're in the right 
-         * dimensions.
-         *
-         * @return
-         */
-        bool CreateModel() {
-
-            bool valid_model = true;
-
-            std::cout << "Information: Initializing fleet objects.\n";
-            for (fleet_iterator it = this->fleets.begin();
-                    it != this->fleets.end(); ++it) {
-
-                //Initialize fleet object 
-                std::shared_ptr<fims::Fleet<T> > f = (*it).second; //fleet object pointer initialized to second field in map
-
-                f -> Initialize(nyears, nages);
-
-                //set catch data
-                if (f->observed_catch_data_id != -999) {
-
-                    uint32_t catch_id = static_cast<uint32_t> (f->observed_catch_data_id);
-                    data_iterator it = this->data_objects.find(catch_id);
-
-                    if (it != this->data_objects.end()) {
-                        f->observed_catch_data = (*it).second;
-                    } else {
-                        valid_model = false;
-                        //log error
-                        FIMS_LOG << "Error: observed catch data not defined for fleet" << f->id << std::endl;
-                    }
-
-                } else {
-                    valid_model = false;
-                    //log error
-                }
-
-                //set index data
-                if (f->observed_index_data_id != -999) {
-
-                    uint32_t index_id = static_cast<uint32_t> (f->observed_index_data_id);
-                    data_iterator it = this->data_objects.find(index_id);
-
-                    if (it != this->data_objects.end()) {
-                        f->observed_index_data = (*it).second;
-                    } else {
-                        valid_model = false;
-                        //log error
-                        FIMS_LOG << "Error: observed index data not defined for fleet" << f->id << std::endl;
-                    }
-
-                } else {
-                    valid_model = false;
-                    //log error
-                }
-
-                //set age composition data
-                if (f->observed_agecomp_data_id != -999) {
-
-                    uint32_t agecomp_id = static_cast<uint32_t> (f->observed_agecomp_data_id);
-                    data_iterator it = this->data_objects.find(agecomp_id);
-
-                    if (it != this->data_objects.end()) {
-                        f->observed_agecomp_data = (*it).second;
-                    } else {
-                        valid_model = false;
-                        //log error
-                    }
-
-                } else {
-                    valid_model = false;
-                    //log error
-                }
-
-                //set selectivity model
-                if (f->selectivity_id != -999) {
-
-                    uint32_t sel_id = static_cast<uint32_t> (f->selectivity_id); //cast as unsigned integer
-                    selectivity_models_iterator it = this->selectivity_models.find(sel_id); //if find, set it, otherwise invalid
-
-                    if (it != this->selectivity_models.end()) {
-                        f->selectivity = (*it).second; //elements in container held in pair (first is id, second is object - shared pointer to distribution)
-                    } else {
-                        valid_model = false;
-                        //log error
-                    }
-
-                } else {
-                    valid_model = false;
-                    //log error
-                }
-
-                //set index likelihood
-                if (f->index_likelihood_id != -999) {
-
-                    uint32_t ind_like_id = static_cast<uint32_t> (f->index_likelihood_id); //cast as unsigned integer
-                    distribution_models_iterator it = this->distribution_models.find(ind_like_id); //if find, set it, otherwise invalid
-
-                    if (it != this->distribution_models.end()) {
-                        f->index_likelihood = (*it).second; //elements in container held in pair (first is id, second is object - shared pointer to distribution)
-                    } else {
-                        valid_model = false;
-                        //log error
-                    }
-
-                } else {
-                    valid_model = false;
-                    //log error
-                }
-
-                //set catch likelihood
-                if (f->catch_likelihood_id != -999) {
-
-                    uint32_t catch_like_id = static_cast<uint32_t> (f->catch_likelihood_id); //cast as unsigned integer
-                    distribution_models_iterator it = this->distribution_models.find(catch_like_id); //if find, set it, otherwise invalid
-
-                    if (it != this->distribution_models.end()) {
-                        f->catch_likelihood = (*it).second; //elements in container held in pair (first is id, second is object - shared pointer to distribution)
-                    } else {
-                        valid_model = false;
-                        //log error
-                    }
-
-                } else {
-                    valid_model = false;
-                    //log error
-                }
-
-
-                //set agecomp likelihood
-                if (f->agecomp_likelihood_id != -999) {
-
-                    uint32_t ac_like_id = static_cast<uint32_t> (f->agecomp_likelihood_id); //cast as unsigned integer
-                    distribution_models_iterator it = this->distribution_models.find(ac_like_id); //if find, set it, otherwise invalid
-
-                    if (it != this->distribution_models.end()) {
-                        f->agecomp_likelihood = (*it).second; //elements in container held in pair (first is id, second is object - shared pointer to distribution)
-                    } else {
-                        valid_model = false;
-                        //log error
-                    }
-
-                } else {
-                    valid_model = false;
-                    //log error
-                }
-
-           
-            }
-
-            std::cout << "Information: Initializing population objects.\n";
-            for (population_iterator it = this->populations.begin();
-                    it != this->populations.end(); ++it) {
-
-                std::shared_ptr<fims::Population<T> > p = (*it).second;
-                //error check and set population elements here
-            
-                p -> Initialize(nyears, nseasons, nages);
-
-                //set recruitment
-               if (p->recruitment_id != -999) {
-
-                    uint32_t recruitment_uint = static_cast<uint32_t> (p->recruitment_id);
-                    recruitment_models_iterator it = this->recruitment_models.find(recruitment_uint);
-
-                    if (it != this->recruitment_models.end()) {
-                        p->recruitment = (*it).second; //recruitment defined in population.hpp
-                    } else {
-                        valid_model = false;
-                        //log error
-                    }
-
-                } else {
-                    valid_model = false;
-                    //log error
-                }
-                //set growth
-               if (p->growth_id != -999) {
-
-                    uint32_t growth_uint = static_cast<uint32_t> (p->growth_id);
-                    growth_models_iterator it = this->growth_models.find(growth_uint); // growth_models is specified in information.hpp and used in rcpp
-                    p->ages = this->ages; // check me re dims. ages defined as an std::vector at the head of information.hpp; are the dimensions of ages defined in rcpp or where?
-                    if (it != this->growth_models.end()) {
-                        p->growth = (*it).second; // growth defined in population.hpp (the object is called p, growth is within p)
-                    } else {
-                        valid_model = false;
-                        //log error
-                    }
-
-                } else {
-                    valid_model = false;
-                    //log error
-                }
-
-                //set maturity
-                if (p->maturity_id != -999) {
-
-                    uint32_t maturity_uint = static_cast<uint32_t> (p->maturity_id);
-                    maturity_models_iterator it = this->maturity_models.find(maturity_uint); // >maturity_models is specified in information.hpp and used in rcpp
-
-                    if (it != this->maturity_models.end()) {
-                        p->maturity = (*it).second; // >maturity defined in population.hpp
-                    } else {
-                        valid_model = false;
-                        //log error
-                    }
-
-                } else {
-                    valid_model = false;
-                    //log error
-                }
-
-                // check me - add another fleet iterator to push information from population to the individual fleets
-                // This is to pass catch at age from population to fleets?
-                for (fleet_iterator it = this->fleets.begin();
-                    it != this->fleets.end(); ++it) {
-
-                    //Initialize fleet object 
-                    std::shared_ptr<fims::Fleet<T> > f = (*it).second; //fleet object pointer initialized to second field in map
-                    // any shared member in p (population is pushed into fleets)
-                    p->fleets.push_back(f); 
-                }
-            }
-            return valid_model;
-        }
-        size_t GetNages() const {
-            return nages;
-        }
-
-        void SetNages(size_t nages) {
-            this->nages = nages;
-        }
-
-        size_t GetNseasons() const {
-            return nseasons;
-        }
-
-        void SetNseasons(size_t nseasons) {
-            this->nseasons = nseasons;
-        }
-
-        size_t GetNyears() const {
-            return nyears;
-        }
-
-        void SetNyears(size_t nyears) {
-            this->nyears = nyears;
-        }
-
-        std::vector<T*>& GetParameters() {
-            return parameters;
-        }
-
-        std::vector<T*>& GetFixedEffectsParameters() {
-            return fixed_effects_parameters;
-        }
-
-        std::vector<T*>& GetRandomEffectsParameters() {
-            return random_effects_parameters;
-        }
-
-
-    };
-
-    template <typename T>
-    std::shared_ptr<Information<T> > Information<T>::fims_information =
-    nullptr; // singleton instance
-
-} // namespace fims
-=======
 /**
  * @brief Stores FIMS model information and creates model. Contains all objects
  * and data pre-model construction
@@ -406,11 +43,11 @@
   std::vector<T*>
       fixed_effects_parameters;  // list of all fixed effects parameters
 
-  // data objects
-  std::map<uint32_t, std::shared_ptr<fims::DataObject<T> > >
-      data_objects;  // map that holds data objects
-  typedef typename std::map<
-      uint32_t, std::shared_ptr<fims::DataObject<T> > >::iterator data_iterator;
+        static std::shared_ptr<Information<T> > fims_information; //! singleton instance
+        std::vector<T*> parameters; // list of all estimated parameters
+        std::vector<T*> random_effects_parameters; // list of all random effects parameters
+        std::vector<T*> fixed_effects_parameters; // list of all fixed effects parameters
+        std::vector<T> ages; // ages in model
 
   // life history modules
   std::map<uint32_t, std::shared_ptr<fims::RecruitmentBase<T> > >
@@ -421,12 +58,22 @@
                         std::shared_ptr<fims::RecruitmentBase<T> > >::iterator
           recruitment_model_iterator;
 
-  std::map<uint32_t, std::shared_ptr<fims::SelectivityBase<T> > >
-      selectivity_models;
-  typedef
-      typename std::map<uint32_t,
-                        std::shared_ptr<fims::SelectivityBase<T> > >::iterator
-          selectivity_models_iterator;
+         //life history modules
+        std::map<uint32_t, std::shared_ptr<fims::RecruitmentBase<T> > > recruitment_models;//hash map to link each object to its shared location in memory
+        typedef typename std::map<uint32_t, std::shared_ptr<fims::RecruitmentBase<T> > >::iterator recruitment_models_iterator;
+
+        std::map<uint32_t, std::shared_ptr<fims::SelectivityBase<T> > > selectivity_models;
+        typedef typename std::map<uint32_t, std::shared_ptr<fims::SelectivityBase<T> > >::iterator selectivity_models_iterator;
+  
+        std::map<uint32_t, std::shared_ptr<fims::GrowthBase<T> > > growth_models;
+        typedef typename std::map<uint32_t, std::shared_ptr<fims::GrowthBase<T> > >::iterator growth_models_iterator;
+
+        std::map<uint32_t, std::shared_ptr<fims::MaturityBase<T> > > maturity_models;//hash map to link each object to its shared location in memory
+        typedef typename std::map<uint32_t, std::shared_ptr<fims::MaturityBase<T> > >::iterator maturity_models_iterator;
+
+        //fleet modules
+        std::map<uint32_t, std::shared_ptr<fims::Fleet<T> > > fleets;
+        typedef typename std::map<uint32_t, std::shared_ptr<fims::Fleet<T> > >::iterator fleet_iterator;
 
   std::map<uint32_t, std::shared_ptr<fims::GrowthBase<T> > > growth_models;
   typedef typename std::map<uint32_t,
@@ -549,35 +196,224 @@
         selectivity_models_iterator it = this->selectivity_models.find(
             sel_id);  // if find, set it, otherwise invalid
 
-        if (it != this->selectivity_models.end()) {
-          f->selectivity = (*it).second;  // elements in container held in pair
-                                          // (first is id, second is object -
-                                          // shared pointer to distribution)
-        } else {
-          valid_model = false;
-          // log error
+            std::cout << "Information: Initializing fleet objects.\n";
+            for (fleet_iterator it = this->fleets.begin();
+                    it != this->fleets.end(); ++it) {
+
+                //Initialize fleet object 
+                std::shared_ptr<fims::Fleet<T> > f = (*it).second; //fleet object pointer initialized to second field in map
+
+                f -> Initialize(nyears, nages);
+
+                //set catch data
+                if (f->observed_catch_data_id != -999) {
+
+                    uint32_t catch_id = static_cast<uint32_t> (f->observed_catch_data_id);
+                    data_iterator it = this->data_objects.find(catch_id);
+
+                    if (it != this->data_objects.end()) {
+                        f->observed_catch_data = (*it).second;
+                    } else {
+                        valid_model = false;
+                        //log error
+                        FIMS_LOG << "Error: observed catch data not defined for fleet" << f->id << std::endl;
+                    }
+
+                } else {
+                    valid_model = false;
+                    //log error
+                }
+
+                //set index data
+                if (f->observed_index_data_id != -999) {
+
+                    uint32_t index_id = static_cast<uint32_t> (f->observed_index_data_id);
+                    data_iterator it = this->data_objects.find(index_id);
+
+                    if (it != this->data_objects.end()) {
+                        f->observed_index_data = (*it).second;
+                    } else {
+                        valid_model = false;
+                        //log error
+                        FIMS_LOG << "Error: observed index data not defined for fleet" << f->id << std::endl;
+                    }
+
+                } else {
+                    valid_model = false;
+                    //log error
+                }
+
+                //set age composition data
+                if (f->observed_agecomp_data_id != -999) {
+
+                    uint32_t agecomp_id = static_cast<uint32_t> (f->observed_agecomp_data_id);
+                    data_iterator it = this->data_objects.find(agecomp_id);
+
+                    if (it != this->data_objects.end()) {
+                        f->observed_agecomp_data = (*it).second;
+                    } else {
+                        valid_model = false;
+                        //log error
+                    }
+
+                } else {
+                    valid_model = false;
+                    //log error
+                }
+
+                //set selectivity model
+                if (f->selectivity_id != -999) {
+
+                    uint32_t sel_id = static_cast<uint32_t> (f->selectivity_id); //cast as unsigned integer
+                    selectivity_models_iterator it = this->selectivity_models.find(sel_id); //if find, set it, otherwise invalid
+
+                    if (it != this->selectivity_models.end()) {
+                        f->selectivity = (*it).second; //elements in container held in pair (first is id, second is object - shared pointer to distribution)
+                    } else {
+                        valid_model = false;
+                        //log error
+                    }
+
+                } else {
+                    valid_model = false;
+                    //log error
+                }
+
+                //set index likelihood
+                if (f->index_likelihood_id != -999) {
+
+                    uint32_t ind_like_id = static_cast<uint32_t> (f->index_likelihood_id); //cast as unsigned integer
+                    distribution_models_iterator it = this->distribution_models.find(ind_like_id); //if find, set it, otherwise invalid
+
+                    if (it != this->distribution_models.end()) {
+                        f->index_likelihood = (*it).second; //elements in container held in pair (first is id, second is object - shared pointer to distribution)
+                    } else {
+                        valid_model = false;
+                        //log error
+                    }
+
+                } else {
+                    valid_model = false;
+                    //log error
+                }
+
+                //set catch likelihood
+                if (f->catch_likelihood_id != -999) {
+
+                    uint32_t catch_like_id = static_cast<uint32_t> (f->catch_likelihood_id); //cast as unsigned integer
+                    distribution_models_iterator it = this->distribution_models.find(catch_like_id); //if find, set it, otherwise invalid
+
+                    if (it != this->distribution_models.end()) {
+                        f->catch_likelihood = (*it).second; //elements in container held in pair (first is id, second is object - shared pointer to distribution)
+                    } else {
+                        valid_model = false;
+                        //log error
+                    }
+
+                } else {
+                    valid_model = false;
+                    //log error
+                }
+
+
+                //set agecomp likelihood
+                if (f->agecomp_likelihood_id != -999) {
+
+                    uint32_t ac_like_id = static_cast<uint32_t> (f->agecomp_likelihood_id); //cast as unsigned integer
+                    distribution_models_iterator it = this->distribution_models.find(ac_like_id); //if find, set it, otherwise invalid
+
+                    if (it != this->distribution_models.end()) {
+                        f->agecomp_likelihood = (*it).second; //elements in container held in pair (first is id, second is object - shared pointer to distribution)
+                    } else {
+                        valid_model = false;
+                        //log error
+                    }
+
+                } else {
+                    valid_model = false;
+                    //log error
+                }
+
+           
+            }
+
+            std::cout << "Information: Initializing population objects.\n";
+            for (population_iterator it = this->populations.begin();
+                    it != this->populations.end(); ++it) {
+
+                std::shared_ptr<fims::Population<T> > p = (*it).second;
+                //error check and set population elements here
+            
+                p -> Initialize(nyears, nseasons, nages);
+
+                //set recruitment
+               if (p->recruitment_id != -999) {
+
+                    uint32_t recruitment_uint = static_cast<uint32_t> (p->recruitment_id);
+                    recruitment_models_iterator it = this->recruitment_models.find(recruitment_uint);
+
+                    if (it != this->recruitment_models.end()) {
+                        p->recruitment = (*it).second; //recruitment defined in population.hpp
+                    } else {
+                        valid_model = false;
+                        //log error
+                    }
+
+                } else {
+                    valid_model = false;
+                    //log error
+                }
+                //set growth
+               if (p->growth_id != -999) {
+
+                    uint32_t growth_uint = static_cast<uint32_t> (p->growth_id);
+                    growth_models_iterator it = this->growth_models.find(growth_uint); // growth_models is specified in information.hpp and used in rcpp
+                    p->ages = this->ages; // check me re dims. ages defined as an std::vector at the head of information.hpp; are the dimensions of ages defined in rcpp or where?
+                    if (it != this->growth_models.end()) {
+                        p->growth = (*it).second; // growth defined in population.hpp (the object is called p, growth is within p)
+                    } else {
+                        valid_model = false;
+                        //log error
+                    }
+
+                } else {
+                    valid_model = false;
+                    //log error
+                }
+
+                //set maturity
+                if (p->maturity_id != -999) {
+
+                    uint32_t maturity_uint = static_cast<uint32_t> (p->maturity_id);
+                    maturity_models_iterator it = this->maturity_models.find(maturity_uint); // >maturity_models is specified in information.hpp and used in rcpp
+
+                    if (it != this->maturity_models.end()) {
+                        p->maturity = (*it).second; // >maturity defined in population.hpp
+                    } else {
+                        valid_model = false;
+                        //log error
+                    }
+
+                } else {
+                    valid_model = false;
+                    //log error
+                }
+
+                // check me - add another fleet iterator to push information from population to the individual fleets
+                // This is to pass catch at age from population to fleets?
+                for (fleet_iterator it = this->fleets.begin();
+                    it != this->fleets.end(); ++it) {
+
+                    //Initialize fleet object 
+                    std::shared_ptr<fims::Fleet<T> > f = (*it).second; //fleet object pointer initialized to second field in map
+                    // any shared member in p (population is pushed into fleets)
+                    p->fleets.push_back(f); 
+                }
+            }
+            return valid_model;
         }
-
-      } else {
-        valid_model = false;
-        // log error
-      }
-
-      // set index likelihood
-      if (f->index_likelihood_id != -999) {
-        uint32_t ind_like_id = static_cast<uint32_t>(
-            f->index_likelihood_id);  // cast as unsigned integer
-        distribution_models_iterator it = this->distribution_models.find(
-            ind_like_id);  // if find, set it, otherwise invalid
-
-        if (it != this->distribution_models.end()) {
-          f->index_likelihood =
-              (*it).second;  // elements in container held in pair (first is id,
-                             // second is object - shared pointer to
-                             // distribution)
-        } else {
-          valid_model = false;
-          // log error
+        size_t GetNages() const {
+            return nages;
         }
 
       } else {
@@ -645,6 +481,5 @@
     nullptr;  // singleton instance
 
 }  // namespace fims
->>>>>>> 6cef275b
 
 #endif /* FIMS_COMMON_INFORMATION_HPP */