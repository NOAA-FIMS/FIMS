--- conflicted
+++ resolved
@@ -26,7 +26,6 @@
 
 namespace fims {
 
-<<<<<<< HEAD
     /**
     * @brief Stores FIMS model information and creates model. Contains all objects and data pre-model construction
      */
@@ -38,25 +37,25 @@
         size_t nseasons = 1;
         size_t nages;
 
-        static std::shared_ptr<Information<T> > fims_information;
+        static std::shared_ptr<Information<T> > fims_information; //! singleton instance
         std::vector<T*> parameters; // list of all estimated parameters
         std::vector<T*> random_effects_parameters; // list of all random effects parameters
         std::vector<T*> fixed_effects_parameters; // list of all fixed effects parameters
 
-        //data objects
+         //data objects
         std::map<uint32_t, std::shared_ptr<fims::DataObject<T> > > data_objects; //map that holds data objects
         typedef typename std::map<uint32_t, std::shared_ptr<fims::DataObject<T> > >::iterator data_iterator;  
 
-        //life history modules
+         //life history modules
         std::map<uint32_t, std::shared_ptr<fims::RecruitmentBase<T> > > recruitment_models;//hash map to link each object to its shared location in memory
         typedef typename std::map<uint32_t, std::shared_ptr<fims::RecruitmentBase<T> > >::iterator recruitment_model_iterator;
-
+  
         std::map<uint32_t, std::shared_ptr<fims::SelectivityBase<T> > > selectivity_models;
         typedef typename std::map<uint32_t, std::shared_ptr<fims::SelectivityBase<T> > >::iterator selectivity_models_iterator;
-
+  
         std::map<uint32_t, std::shared_ptr<fims::GrowthBase<T> > > growth_models;
         typedef typename std::map<uint32_t, std::shared_ptr<fims::GrowthBase<T> > >::iterator growth_models_iterator;
-
+  
         //fleet modules
         std::map<uint32_t, std::shared_ptr<fims::Fleet<T> > > fleets;
         typedef typename std::map<uint32_t, std::shared_ptr<fims::Fleet<T> > >::iterator fleet_iterator;
@@ -69,10 +68,10 @@
         std::map<uint32_t, std::shared_ptr<fims::DistributionsBase<T> > >  distribution_models;
         typedef typename std::map<uint32_t, std::shared_ptr<fims::DistributionsBase<T> > >::iterator distribution_models_iterator;
 
-        Information() {
-
-        }
-
+        Information() {}
+
+        virtual ~Information() {}
+        
         /**
          * Returns a single Information object for type T.
          *
@@ -80,8 +79,8 @@
          */
         static std::shared_ptr<Information<T> > GetInstance() {
             if (Information<T>::fims_information == nullptr) {
-                Information<T>::fims_information =
-                        std::make_shared<fims::Information<T> >();
+            Information<T>::fims_information =
+                std::make_shared<fims::Information<T> >();
             }
             return Information<T>::fims_information;
         }
@@ -94,11 +93,11 @@
         void RegisterParameter(T& p) {
             this->parameters.push_back(&p);
         }
-
+            
         /**
          * Register a random effect as estimable.
          *
-         * @param p
+         * @param re
          */
         void RegisterRandomEffect(T& re) {
             this->random_effects_parameters.push_back(&re);
@@ -272,79 +271,5 @@
     nullptr; // singleton instance
 
 } // namespace fims
-=======
-/**
- * Contains all objects and data pre-model construction
- */
-template <typename T>
-class Information {
- public:
-  static std::shared_ptr<Information<T> > fims_information;///! singleton instance
-  
-  std::vector<T*> parameters;///! list of all estimated parameters
-  std::vector<T*>
-      random_effects_parameters;///! list of all random effects parameters
-  std::vector<T*>
-      fixed_effects_parameters;///! list of all fixed effects parameters
-
-  std::map<uint32_t, std::shared_ptr<fims::RecruitmentBase<T> > >
-      recruitment_models; ///! map of all recruitment models
-  std::map<uint32_t, std::shared_ptr<fims::SelectivityBase<T> > >
-      selectivity_models;///! map of all selectivity models
-  std::map<uint32_t, std::shared_ptr<fims::DistributionsBase<T> > >
-      distribution_models;///! map of all distribution models
-  std::map<uint32_t, std::shared_ptr<fims::GrowthBase<T> > > growth_models;///! map of all growth models
-
-  Information() {}
-
-  virtual ~Information() {}
-  /**
-   * Returns a single Information object for type T.
-   *
-   * @return singleton for type T
-   */
-  static std::shared_ptr<Information<T> > GetInstance() {
-    if (Information<T>::fims_information == nullptr) {
-      Information<T>::fims_information =
-          std::make_shared<fims::Information<T> >();
-    }
-    return Information<T>::fims_information;
-  }
-
-  /**
-   * Register a parameter as estimable.
-   *
-   * @param p
-   */
-  void RegisterParameter(T& p) { this->parameters.push_back(&p); }
-
-  /**
-   * Register a random effect as estimable.
-   *
-   * @param re
-   */
-  void RegisterRandomEffect(T& re) {
-    this->random_effects_parameters.push_back(&re);
-  }
-
-  /**
-   * Create the generalized stock assessment model that will evaluate the
-   * objective function.
-   *
-   * @return
-   */
-  bool CreateModel() {
-    std::cout << "Information::CreateModel(): Not yet implemented.\n";
-    return false;
-  }
-};
-
-///! singleton instance
-template <typename T>
-std::shared_ptr<Information<T> > Information<T>::fims_information =
-    nullptr;
-
-}  // namespace fims
->>>>>>> 171d04ce
 
 #endif /* FIMS_COMMON_INFORMATION_HPP */