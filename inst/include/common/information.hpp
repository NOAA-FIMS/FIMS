--- conflicted
+++ resolved
@@ -117,13 +117,8 @@
             for (fleet_iterator it = this->fleets.begin();
                     it != this->fleets.end(); ++it) {
 
-<<<<<<< HEAD
                 //Initialize fleet object 
                 std::shared_ptr<fims::Fleet<T> > f = (*it).second; //fleet object pointer initialized to second field in map
-=======
-                //Initialize fleet object
-                std::shared_ptr<fims::Fleet<T> > f = (*it).second;
->>>>>>> 285c589f
 
                 f -> Initialize(nyears, nages);
 
@@ -217,15 +212,12 @@
                     //log error
                 }
 
-<<<<<<< HEAD
                 //initialize derived quantities containers
                 //TODO: make these generic indices instead of specific to age/year/season
                 f->catch_at_age.resize(nyears * nseasons * nages);
                 f->catch_at_age.resize(nyears * nseasons * nages);
                 f->age_composition.resize(nyears * nseasons);
                 //error check and set fleet elements here
-=======
->>>>>>> 285c589f
             }
 
             std::cout << "Information: Initializing population objects.\n";
