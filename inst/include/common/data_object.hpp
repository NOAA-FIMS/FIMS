/*
 * File:   data_object.hpp
 *
 * Author: Matthew Supernaw
 * National Oceanic and Atmospheric Administration
 * National Marine Fisheries Service
 * Email: matthew.supernaw@noaa.gov, andrea.havron@noaa.gov
 *
 * Created on March 24, 2022, 2:37 PM
 *
 * This File is part of the NOAA, National Marine Fisheries Service
 * Fisheries Integrated Modeling System project.
 *
 * This software is a "United States Government Work" under the terms of the
 * United States Copyright Act.  It was written as part of the author's official
 * duties as a United States Government employee and thus cannot be copyrighted.
 * This software is freely available to the public for use. The National Oceanic
 * And Atmospheric Administration and the U.S. Government have not placed any
 * restriction on its use or reproduction.  Although all reasonable efforts have
 * been taken to ensure the accuracy and reliability of the software and data,
 * the National Oceanic And Atmospheric Administration and the U.S. Government
 * do not and cannot warrant the performance or results that may be obtained by
 * using this  software or data. The National Oceanic And Atmospheric
 * Administration and the U.S. Government disclaim all warranties, express or
 * implied, including warranties of performance, merchantability or fitness
 * for any particular purpose.
 *
 * Please cite the author(s) in any work or product based on this material.
 *
 */

#ifndef FIMS_COMMON_DATA_OBJECT_HPP
#define FIMS_COMMON_DATA_OBJECT_HPP

#include <vector>
#include <exception>
#include "model_object.hpp"


namespace fims {

    /**
     * Container to hold user supplied data.
     */
    template<typename Type>
<<<<<<< HEAD
    struct DataObject {
=======
    struct DataObject : public fims::FIMSObject<Type> {
>>>>>>> d8a93295
        static uint32_t id_g;
        std::vector<Type> data;
        size_t dimensions;
        size_t imax;
        size_t jmax;
        size_t kmax;
        size_t lmax;

        DataObject(size_t imax) :
        imax(imax), dimensions(1) {
            data.resize(imax);
            this->id = DataObject<Type>::id_g++;
        }

        DataObject(size_t imax, size_t jmax) :
        imax(imax), jmax(jmax), dimensions(2) {
            data.resize(imax * jmax);
            this->id = DataObject<Type>::id_g++;
        }

        DataObject(size_t imax, size_t jmax, size_t kmax) :
        imax(imax), jmax(jmax), kmax(kmax), dimensions(3) {
            data.resize(imax * jmax * kmax);
            this->id = DataObject<Type>::id_g++;
        }

        DataObject(size_t imax, size_t jmax, size_t kmax, size_t lmax) :
        imax(imax), jmax(jmax), kmax(kmax), lmax(lmax), dimensions(4) {
            data.resize(imax * jmax * kmax * lmax);
            this->id = DataObject<Type>::id_g++;
        }

        /**
         * Retrieve element from 1d data set. 
         * @param i
         * @return 
         */
        inline Type operator()(size_t i) {
            return data[i];
        }

        /**
         * Retrieve element from 1d data set. 
         * Throws an exception if index is out of bounds.
         * @param i
         * @return reference type
         */
        inline Type& at(size_t i) {
            if (i >= this->data.size()) {
                throw std::overflow_error("DataObject error:i index out of bounds");
            }
            return data[i];
        }

        /**
         * Retrieve element from 2d data set. 
         * @param i
         * @param j
         * @return 
         */
        inline const Type operator()(size_t i, size_t j) {
            return data[i * jmax + j];
        }

        /**
         * Retrieve element from 2d data set. 
         * Throws an exception if index is out of bounds.
         * @param i
         * @param j
         * @return reference type
         */
        inline Type& at(size_t i, size_t j) {
            if ((i * jmax + j) >= this->data.size()) {
                throw std::overflow_error("DataObject error: index out of bounds");
            }
            return data[i * jmax + j];
        }

        /**
         * Retrieve element from 3d data set. 
         * @param i
         * @param j
         * @param k
         * @return 
         */
        inline const Type operator()(size_t i, size_t j, size_t k) {
            return data[i * jmax * kmax + j * kmax + k];
        }

        /**
         * Retrieve element from 3d data set. 
         * Throws an exception if index is out of bounds.
         * @param i
         * @param j
         * @param k
         * @return reference type
         */
        inline Type& at(size_t i, size_t j, size_t k) {
            if ((i * jmax * kmax + j * kmax + k) >= this->data.size()) {
                throw std::overflow_error("DataObject error: index out of bounds");
            }
            return data[i * jmax * kmax + j * kmax + k];
        }

        /**
         * Retrieve element from 3d data set. 
         * @param i
         * @param j
         * @param k
         * @param l
         * @return 
         */
        inline const Type operator()(size_t i, size_t j, size_t k, size_t l) {
            return data[i * jmax * kmax * lmax + j * kmax * lmax + k * lmax + l];
        }

        /**
         * Retrieve element from 3d data set. 
         * Throws an exception if index is out of bounds.
         * @param i
         * @param j
         * @param k
         * @param l
         * @return reference type
         */
        inline Type& at(size_t i, size_t j, size_t k, size_t l) {
            if ((i * jmax * kmax * lmax + j * kmax * lmax + k * lmax + l) >= this->data.size()) {
                throw std::overflow_error("DataObject error: index out of bounds");
            }
            return data[i * jmax * kmax * lmax + j * kmax * lmax + k * lmax + l];
        }

        size_t get_dimensions() const {
            return dimensions;
        }

        size_t get_imax() const {
            return imax;
        }

        size_t get_jmax() const {
            return jmax;
        }

        size_t get_kmax() const {
            return kmax;
        }

        size_t get_lmax() const {
            return lmax;
        }


    };

    template<typename Type>
    uint32_t DataObject<Type>::id_g = 0;

}

#endif<|MERGE_RESOLUTION|>--- conflicted
+++ resolved
@@ -43,11 +43,7 @@
      * Container to hold user supplied data.
      */
     template<typename Type>
-<<<<<<< HEAD
-    struct DataObject {
-=======
     struct DataObject : public fims::FIMSObject<Type> {
->>>>>>> d8a93295
         static uint32_t id_g;
         std::vector<Type> data;
         size_t dimensions;
