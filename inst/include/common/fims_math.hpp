--- conflicted
+++ resolved
@@ -36,15 +36,6 @@
 //#include "def.hpp"
 #include <cmath>
 
-<<<<<<< HEAD
-namespace fims {
-    
-}
-
-
-#endif /* FIMS_MATH_HPP */
-=======
 namespace fims {}
 
-#endif /* FIMS_MATH_HPP */
->>>>>>> 749942a3
+#endif /* FIMS_MATH_HPP */