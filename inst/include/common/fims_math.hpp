/*
 * File:   fims_math.hpp
 *
 * Author: Matthew Supernaw
 * National Oceanic and Atmospheric Administration
 * National Marine Fisheries Service
 * Email: matthew.supernaw@noaa.gov
 *
 * Created on September 30, 2021, 1:43 PM
 *
 * This File is part of the NOAA, National Marine Fisheries Service
 * Fisheries Integrated Modeling System project. See LICENSE in the
 * source folder for reuse information.
 *
 * Please cite the author(s) in any work or product based on this material.
 *
 */
#ifndef FIMS_MATH_HPP
#define FIMS_MATH_HPP

// note: this is modeling platform specific, must be controlled by
// preprocessing macros
//#include "def.hpp"
#include <cmath>

<<<<<<< HEAD
namespace fims
{
#ifdef TMB_MODEL
#include <TMB.hpp>

    /**
     * @brief The exponential function.
     * The code cannot be tested using the compilation flag
     * -DTMB_MODEL through CMake and Google Test
     * @param x value to exponentiate. Please use fims::exp<double>(x) if x is an integer.
     * @return the exponentiated value
     */
    template <class T>
    inline const T exp(const T &x)
    {
        return exp(x);
    }

    /**
     * @brief The natural log function (base e)
     * The code cannot be tested using the compilation flag
     * -DTMB_MODEL through CMake and Google Test.
     * @param x the value to take the log of. Please use fims::log<double>(x) if x is an integer.
     * @return the log of the value
     */
    template <class T>
    inline const T log(const T &x)
    {
        return log(x);
    }

#endif

}
=======
namespace fims {

/**
 * @brief The exponential function.
 *
 * @param x value to exponentiate. Please use fims::exp<double>(x) if x is an
 * integer.
 * @return the exponentiated value
 */
template <class T>
inline const T exp(const T& x) {
  return std::exp(x);
}

/**
 * @brief The natural log function (base e)
 * @param x the value to take the log of. Please use fims::log<double>(x) if x
 * is an integer.
 * @return
 */
template <class T>
inline const T log(const T& x) {
  return std::log(x);
}

/**
 * @brief The general logistic function
 *
 * \f$ \frac{1.0}{ 1.0 + exp(-1.0 * slope (x - median))} \f$
 *
 * @param median the median (inflection point) of the logistic function
 * @param slope the slope of the logistic function
 * @param x the index the logistic function should be evaluated at
 * @return
 */
template <class T>
inline const T logistic(const T& median, const T& slope, const T& x) {
  return (1.0) / (1.0 + exp(-1.0 * slope * (x - median)));
}

}  // namespace fims
>>>>>>> 39a17a8a

#endif /* FIMS_MATH_HPP */<|MERGE_RESOLUTION|>--- conflicted
+++ resolved
@@ -23,83 +23,82 @@
 //#include "def.hpp"
 #include <cmath>
 
-<<<<<<< HEAD
 namespace fims
 {
+#ifdef STD_MODEL
+  /**
+   * @brief The exponential function.
+   *
+   * @param x value to exponentiate. Please use fims::exp<double>(x) if x is an
+   * integer.
+   * @return the exponentiated value
+   */
+  template <class T>
+  inline const T exp(const T &x)
+  {
+    return std::exp(x);
+  }
+
+  /**
+   * @brief The natural log function (base e)
+   * @param x the value to take the log of. Please use fims::log<double>(x) if x
+   * is an integer.
+   * @return
+   */
+  template <class T>
+  inline const T log(const T &x)
+  {
+    return std::log(x);
+  }
+#endif
+
 #ifdef TMB_MODEL
 #include <TMB.hpp>
 
-    /**
-     * @brief The exponential function.
-     * The code cannot be tested using the compilation flag
-     * -DTMB_MODEL through CMake and Google Test
-     * @param x value to exponentiate. Please use fims::exp<double>(x) if x is an integer.
-     * @return the exponentiated value
-     */
-    template <class T>
-    inline const T exp(const T &x)
-    {
-        return exp(x);
-    }
+  /**
+   * @brief The exponential function.
+   * The code cannot be tested using the compilation flag
+   * -DTMB_MODEL through CMake and Google Test
+   * @param x value to exponentiate. Please use fims::exp<double>(x) if x is an integer.
+   * @return the exponentiated value
+   */
+  template <class T>
+  inline const T exp(const T &x)
+  {
+    return exp(x);
+  }
 
-    /**
-     * @brief The natural log function (base e)
-     * The code cannot be tested using the compilation flag
-     * -DTMB_MODEL through CMake and Google Test.
-     * @param x the value to take the log of. Please use fims::log<double>(x) if x is an integer.
-     * @return the log of the value
-     */
-    template <class T>
-    inline const T log(const T &x)
-    {
-        return log(x);
-    }
+  /**
+   * @brief The natural log function (base e)
+   * The code cannot be tested using the compilation flag
+   * -DTMB_MODEL through CMake and Google Test.
+   * @param x the value to take the log of. Please use fims::log<double>(x) if x is an integer.
+   * @return the log of the value
+   */
+  template <class T>
+  inline const T log(const T &x)
+  {
+    return log(x);
+  }
 
 #endif
 
-}
-=======
-namespace fims {
+  /**
+   * @brief The general logistic function
+   *
+   * \f$ \frac{1.0}{ 1.0 + exp(-1.0 * slope (x - median))} \f$
+   *
+   * @param median the median (inflection point) of the logistic function
+   * @param slope the slope of the logistic function
+   * @param x the index the logistic function should be evaluated at
+   * @return
+   */
+  template <class T>
+  inline const T logistic(const T &median, const T &slope, const T &x)
+  {
+    return (1.0) / (1.0 + exp(-1.0 * slope * (x - median)));
+  }
 
-/**
- * @brief The exponential function.
- *
- * @param x value to exponentiate. Please use fims::exp<double>(x) if x is an
- * integer.
- * @return the exponentiated value
- */
-template <class T>
-inline const T exp(const T& x) {
-  return std::exp(x);
 }
 
-/**
- * @brief The natural log function (base e)
- * @param x the value to take the log of. Please use fims::log<double>(x) if x
- * is an integer.
- * @return
- */
-template <class T>
-inline const T log(const T& x) {
-  return std::log(x);
-}
-
-/**
- * @brief The general logistic function
- *
- * \f$ \frac{1.0}{ 1.0 + exp(-1.0 * slope (x - median))} \f$
- *
- * @param median the median (inflection point) of the logistic function
- * @param slope the slope of the logistic function
- * @param x the index the logistic function should be evaluated at
- * @return
- */
-template <class T>
-inline const T logistic(const T& median, const T& slope, const T& x) {
-  return (1.0) / (1.0 + exp(-1.0 * slope * (x - median)));
-}
-
-}  // namespace fims
->>>>>>> 39a17a8a
-
 #endif /* FIMS_MATH_HPP */