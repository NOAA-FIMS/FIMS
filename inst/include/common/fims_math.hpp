--- conflicted
+++ resolved
@@ -67,10 +67,16 @@
 inline const double exp(const double &x) {
   return std::exp(x);
 }
-<<<<<<< HEAD
-=======
-
->>>>>>> 32fe9211
+
+template <>
+inline const double exp(const double &x) {
+  return std::exp(x);
+}
+
+template <>
+inline const double exp(const double &x) {
+  return std::exp(x);
+}
 /**
  * @brief The natural log function (base e)
  * The code cannot be tested using the compilation flag
@@ -82,10 +88,6 @@
 template <class T>
 inline const T log(const T &x) {
   return log(x);
-}
-template <>
-inline const double log(const double &x) {
-  return std::log(x);
 }
 
 template <>
