/*! \file fims_math.hpp
 */
// note: To document a global C function, typedef, enum or preprocessor
// definition you must first document the file that contains it

/*
 * File:   fims_math.hpp
 *
 * This File is part of the NOAA, National Marine Fisheries Service
 * Fisheries Integrated Modeling System project. See LICENSE in the
 * source folder for reuse information.
 *
 */
#ifndef FIMS_MATH_HPP
#define FIMS_MATH_HPP

// note: this is modeling platform specific, must be controlled by
// preprocessing macros
//#include "def.hpp"
#include <cmath>

#include "../interface/interface.hpp"

namespace fims_math {
#ifdef STD_LIB
/**
 * @brief The exponential function.
 *
 * @param x value to exponentiate. Please use fims_math::exp<double>(x) if x is
 * an integer.
 * @return the exponentiated value
 */
template <class Type>
inline const Type exp(const Type &x) {
  return std::exp(x);
}

/**
 * @brief The natural log function (base e)
 * @param x the value to take the log of. Please use fims_math::log<double>(x)
 * if x is an integer.
 * @return
 */
template <class Type>
inline const Type log(const Type &x) {
  return std::log(x);
}
#endif

#ifdef TMB_MODEL
// #include <TMB.hpp>

/**
 * @brief The exponential function.
 * The code cannot be tested using the compilation flag
 * -DTMB_MODEL through CMake and Google Test
 * @param x value to exponentiate. Please use fims_math::exp<double>(x) if x is
 * an integer.
 * @return the exponentiated value
 */
template <class Type>
inline const Type exp(const Type &x) {
  using ::exp;
  return exp(x);
}

template <>
inline const double exp(const double &x) {
  return std::exp(x);
}

/**
 * @brief The natural log function (base e)
 * The code cannot be tested using the compilation flag
 * -DTMB_MODEL through CMake and Google Test.
 * @param x the value to take the log of. Please use fims_math::log<double>(x)
 * if x is an integer.
 * @return the log of the value
 */
template <class Type>
inline const Type log(const Type &x) {
  return log(x);
}

template <>
inline const double log(const double &x) {
  return std::log(x);
}

#endif

/**
 * @brief The general logistic function
 *
 * \f$ \frac{1.0}{ 1.0 + exp(-1.0 * slope (x - median))} \f$
 *
 * @param median the median (inflection point) of the logistic function
 * @param slope the slope of the logistic function
 * @param x the index the logistic function should be evaluated at
 * @return
 */
template <class Type>
inline const Type logistic(const Type &median, const Type &slope,
                           const Type &x) {
  return (1.0) / (1.0 + exp(-1.0 * slope * (x - median)));
}

/**
 * @brief A logit function for bounding of parameters
 *
 * \f$ -\mathrm{log}(b-x) + \mathrm{log}(x-a) \f$
 * @param a lower bound
 * @param b upper bound
 * @param x the parameter in bounded space
 * @return the parameter in real space
 *
 */
template <class Type>
inline const Type logit(const Type &a, const Type &b, const Type &x) {
  return -fims_math::log(b - x) + fims_math::log(x - a);
}

/**
 * @brief An inverse logit function for bounding of parameters
 *
 * \f$ a+\frac{b-a}{1+\mathrm{exp}(-\mathrm{logit}(x))}\f$
 * @param a lower bound
 * @param b upper bound
 * @param logit_x the parameter in real space
 * @return the parameter in bounded space
 *
 */
<<<<<<< HEAD
template <class T>
inline const T inv_logit(const T &a, const T &b, const T &logit_x) {
  return a + (b - a) / (1.0 + fims::exp(-logit_x));
=======
template <class Type>
inline const Type inv_logit(const Type &a, const Type &b, const Type &logit_x) {
  return a + (b - a) / (1 + fims_math::exp(-logit_x));
>>>>>>> 7d9cc30a
}

/**
 * @brief The general double logistic function
 *
 * \f$ \frac{1.0}{ 1.0 + exp(-1.0 * slope_{asc} (x - median_{asc}))}
 * \left(1-\frac{1.0}{ 1.0 + exp(-1.0 * slope_{desc} (x - median_{desc}))}
 * \right)\f$
 *
 * @param median_asc the median (inflection point) of the ascending limb of the
 * double logistic function
 * @param slope_asc the slope of the ascending limb of the double logistic
 * function
 * @param median_desc the median (inflection point) of the descending limb of
 * the double logistic function, where median_desc > median_asc
 * @param slope_desc the slope of the descending limb of the double logistic
 * function
 * @param x the index the logistic function should be evaluated at
 * @return
 */

template <class Type>
inline const Type double_logistic(const Type &median_asc, const Type &slope_asc,
                                  const Type &median_desc,
                                  const Type &slope_desc, const Type &x) {
  return (1.0) / (1.0 + exp(-1.0 * slope_asc * (x - median_asc))) *
         (1.0 - (1.0) / (1.0 + exp(-1.0 * slope_desc * (x - median_desc))));
}

/**
 *
 * Used when x could evaluate to zero, which will result in a NaN for
 * derivative values.
 *
 * Evaluates:
 *
 * \f$ (x^2+C)^.5 \f$
 *
 * @param x value to keep positive
 * @param C default = 1e-5
 * @return
 */
template <class Type>
const Type ad_fabs(const Type &x, Type C = 1e-5) {
  return sqrt((x * x) + C);  //, .5);
}

/**
 *
 * Returns the minimum between a and b in a continuous manner using:
 *
 * (a + b - fims_math::ad_fabs(a - b))*.5;
 * Reference: \ref fims_math::ad_fabs()
 *
 * This is an approximation with minimal error.
 *
 * @param a
 * @param b
 * @param C default = 1e-5
 * @return
 */
<<<<<<< HEAD
template <typename T>
inline const T ad_min(const T &a, const T &b, T C = 1e-5) {
  return (a + b - fims::ad_fabs(a - b, C)) * 0.5;
=======
template <typename Type>
inline const Type ad_min(const Type &a, const Type &b, Type C = 1e-5) {
  return (a + b - fims_math::ad_fabs(a - b, C)) * .5;
>>>>>>> 7d9cc30a
}

/**
 * Returns the maximum between a and b in a continuous manner using:
 *
 * (a + b + fims_math::ad_fabs(a - b)) *.5;
 * Reference: \ref fims_math::ad_fabs()
 * This is an approximation with minimal error.
 *
 * @param a
 * @param b
 * @param C default = 1e-5
 * @return
 */
template <typename Type>
inline const Type ad_max(const Type &a, const Type &b, Type C = 1e-5) {
  return (a + b + fims_math::ad_fabs(a - b, C)) * static_cast<Type>(.5);
}

}  // namespace fims_math

#endif /* FIMS_MATH_HPP */<|MERGE_RESOLUTION|>--- conflicted
+++ resolved
@@ -130,15 +130,9 @@
  * @return the parameter in bounded space
  *
  */
-<<<<<<< HEAD
-template <class T>
-inline const T inv_logit(const T &a, const T &b, const T &logit_x) {
-  return a + (b - a) / (1.0 + fims::exp(-logit_x));
-=======
 template <class Type>
 inline const Type inv_logit(const Type &a, const Type &b, const Type &logit_x) {
-  return a + (b - a) / (1 + fims_math::exp(-logit_x));
->>>>>>> 7d9cc30a
+  return a + (b - a) / (1.0 + fims_math::exp(-logit_x));
 }
 
 /**
@@ -200,15 +194,10 @@
  * @param C default = 1e-5
  * @return
  */
-<<<<<<< HEAD
-template <typename T>
-inline const T ad_min(const T &a, const T &b, T C = 1e-5) {
-  return (a + b - fims::ad_fabs(a - b, C)) * 0.5;
-=======
+
 template <typename Type>
 inline const Type ad_min(const Type &a, const Type &b, Type C = 1e-5) {
-  return (a + b - fims_math::ad_fabs(a - b, C)) * .5;
->>>>>>> 7d9cc30a
+  return (a + b - fims_math::ad_fabs(a - b, C)) * 0.5;
 }
 
 /**
