/*
 * This File is part of the NOAA, National Marine Fisheries Service
 * Fisheries Integrated Modeling System project. See LICENSE in the
 * source folder for reuse information.
 *
 *
 * growth module_base file
 * The purpose of this file is to include any .hpp files within the
 * subfolders so that only this file needs to included in the model.hpp file.
 *
 * DEFINE guards for growth module outline to define the
 * module_name_base hpp file if not already defined.
 */
#ifndef POPULATION_DYNAMICS_GROWTH_BASE_HPP
#define POPULATION_DYNAMICS_GROWTH_BASE_HPP

#include "../../../common/model_object.hpp"

namespace fims {

/**
 * @brief Base class for all growth functors.
 *
 * @tparam T The type of the growth functor.
 * */
template <typename T>
struct GrowthBase : public FIMSObject<T> {
  // id_g is the ID of the instance of the  growthBase class.
  // this is like a memory tracker.
  // Assigning each one its own ID is a way to keep track of
  // all the instances of the  growthBase class.
  static uint32_t id_g; /*!< reference id for growth object*/

  /**
   * @brief Constructor.
   */
  GrowthBase() { this->id = GrowthBase::id_g++; }

<<<<<<< HEAD
  /**
=======
  virtual ~GrowthBase() {}
  /*
>>>>>>> 6e8dbb44
   * @brief Calculates the  growth at the independent variable value.
   * @param a The age at which to return weight of the fish (in kg).
   */
  virtual const T evaluate(const double& a) = 0;
};

template <typename T>
uint32_t GrowthBase<T>::id_g = 0;

}  // namespace fims

#endif /* POPULATION_DYNAMICS_GROWTH_BASE_HPP */<|MERGE_RESOLUTION|>--- conflicted
+++ resolved
@@ -35,13 +35,10 @@
    * @brief Constructor.
    */
   GrowthBase() { this->id = GrowthBase::id_g++; }
+  
+  virtual ~GrowthBase() {}
 
-<<<<<<< HEAD
   /**
-=======
-  virtual ~GrowthBase() {}
-  /*
->>>>>>> 6e8dbb44
    * @brief Calculates the  growth at the independent variable value.
    * @param a The age at which to return weight of the fish (in kg).
    */
