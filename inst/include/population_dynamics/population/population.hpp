--- conflicted
+++ resolved
@@ -275,13 +275,9 @@
             this->spawning_biomass[year] +=
                     this->proportion_female * this->numbers_at_age[index_ya] *
                     this->proportion_mature_at_age[index_ya] * growth->evaluate(ages[age]);
-<<<<<<< HEAD
-      }
-=======
                     std::cout<<      this->proportion_female << " " <<
                     this->proportion_mature_at_age[index_ya]<< " " << growth->evaluate(age) << " spawning biomass inputs----- +++\n";
         }
->>>>>>> cbdf1ca2
 
         /**
          * @brief Adds to existing yearly unfished spawning biomass estimates the
@@ -400,13 +396,8 @@
             for (size_t fleet_ = 0; fleet_ < this->nfleets; fleet_++) {
                 int index_yaf =
                         year * this->nages * this->nfleets + age * this->nfleets + fleet_;
-<<<<<<< HEAD
                 this->catch_weight_at_age[index_yaf] =
                         this->catch_numbers_at_age[index_yaf] * growth->evaluate(ages[age]);//this->weight_at_age[age];
-=======
-                //this->catch_weight_at_age[index_yaf] =
-                  //      this->catch_numbers_at_age[index_yaf] * growth->evaluate(age);//this->weight_at_age[age];
->>>>>>> cbdf1ca2
             }
         }
 
