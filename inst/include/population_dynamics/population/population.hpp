--- conflicted
+++ resolved
@@ -159,14 +159,8 @@
           std::fill(expected_catch.begin(), expected_catch.end(), 0);
 
           //Transformation Section
-          for (size_t age = 0; age < this->nages; age++) {
-<<<<<<< HEAD
-          // for (size_t age = 0; age <= this->nages; age++) {
+          for (size_t age = 0; age <= this->nages; age++) {
             this -> naa[age] = fims::exp(this -> log_naa[age]);
-            // this -> naa[age] = exp(this -> log_naa[age]);
-=======
-            this -> naa[age] = exp(this -> log_naa[age]);
->>>>>>> 1946859d
             for(size_t year = 0; year < this->nyears; year++) {
               int index_ya = year * this -> nages + age;
               this -> M[index_ya] = fims::exp(this -> log_M[index_ya]);
@@ -174,15 +168,6 @@
             }
           }
 
-<<<<<<< HEAD
-          // for(size_t fleet_ = 0; fleet_ <= this->nfleets; fleet_++) {
-          //   this -> Fmort[fleet_] = exp(this -> log_Fmort[fleet_]);
-          //   for(size_t year = 0; year < this->nyears; year++) {
-          //     int index_yf = year * this -> nfleets + fleet_;
-          //     this -> q[index_yf] = exp(this -> log_q[index_yf]);
-          //   }
-          // }
-=======
           for(size_t fleet_ = 0; fleet_ < this->nfleets; fleet_++) {
             this -> Fmort[fleet_] = exp(this -> log_Fmort[fleet_]);
             for(size_t year = 0; year < this->nyears; year++) {
@@ -190,7 +175,6 @@
               this -> q[index_yf] = exp(this -> log_q[index_yf]);
             }
           }
->>>>>>> 1946859d
           // call functions to set up recruitment deviations.
           // this -> recruitment -> PrepareConstrainedDeviations();
           // this -> recruitment -> PrepareBiasAdjustment();
