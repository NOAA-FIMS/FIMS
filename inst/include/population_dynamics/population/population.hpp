--- conflicted
+++ resolved
@@ -238,13 +238,9 @@
     // using Z from previous age/year
     this->numbers_at_age[i_age_year] =
         this->numbers_at_age[i_agem1_yearm1] *
-<<<<<<< HEAD
-        (fims::exp(-this->mortality_Z[i_agem1_yearm1]));
+
+        (fims_math::exp(-this->mortality_Z[i_agem1_yearm1]));
     POPULATION_LOG << " z at i_agem1_yearm1 = " << i_agem1_yearm1 << " is "
-=======
-        (fims_math::exp(-this->mortality_Z[i_agem1_yearm1]));
-    FIMS_LOG << " z at i_agem1_yearm1 = " << i_agem1_yearm1 << " is "
->>>>>>> 7d9cc30a
              << this->mortality_Z[i_agem1_yearm1] << std::endl;
     // Plus group calculation
     if (age == (this->nages - 1)) {
@@ -267,15 +263,11 @@
     // using M from previous age/year
     this->unfished_numbers_at_age[i_age_year] =
         this->unfished_numbers_at_age[i_agem1_yearm1] *
-<<<<<<< HEAD
-        (fims::exp(-this->M[i_agem1_yearm1]));
+
+        (fims_math::exp(-this->M[i_agem1_yearm1]));
     POPULATION_LOG << "survival rate at index " << i_agem1_yearm1 << " is "
-             << fims::exp(-(this->M[i_agem1_yearm1])) << std::endl;
-=======
-        (fims_math::exp(-this->M[i_agem1_yearm1]));
-    FIMS_LOG << "survival rate at index " << i_agem1_yearm1 << " is "
              << fims_math::exp(-(this->M[i_agem1_yearm1])) << std::endl;
->>>>>>> 7d9cc30a
+
     // Plus group calculation
     if (age == (this->nages - 1)) {
       this->unfished_numbers_at_age[i_age_year] =
