--- conflicted
+++ resolved
@@ -60,20 +60,6 @@
 
     // parameters are estimated; after initialize in create_model, push_back to parameter list - in information.hpp (same for initial F in fleet)
     std::vector<Type> log_naa;   /*!< estimated parameter: log numbers at age*/
-<<<<<<< HEAD
-    std::vector<Type> log_Fmort; /*!< estimated parameter: log Fishing mortality*/
-    std::vector<Type> log_M;     /*!< estimated parameter: log Natural Mortality*/
-    std::vector<Type> log_q;     /*!< estimated parameter: log catchability*/
-
-    // Transformed values
-    std::vector<Type> naa;   /*!< transformed parameter: numbers at age*/
-    std::vector<Type> Fmort; /*!< transformed parameter: Fishing mortality*/
-    std::vector<Type> M;     /*!< transformed parameter: Natural Mortality*/
-    std::vector<Type> q;     /*!< transformed parameter: catchability*/
-
-    std::vector<Type> ages;        /*!< vector of the ages for referencing*/
-    std::vector<Type> mortality_F; /*!< vector of fishing mortality by year and age*/
-=======
     std::vector<Type> log_M;     /*!< estimated parameter: log Natural Mortality*/
  
 
@@ -83,7 +69,6 @@
 
     std::vector<Type> ages;        /*!< vector of the ages for referencing*/
     std::vector<Type> mortality_F; /*!< vector of fishing mortality summed across fleet by year and age*/
->>>>>>> 478ba507
     std::vector<Type> mortality_Z; /*!< vector of total mortality by year and age*/
 
     // derived quantities
@@ -103,21 +88,6 @@
 
     /// recruitment
     int recruitment_id = -999;                                /*!< id of recruitment model object*/
-<<<<<<< HEAD
-    std::shared_ptr<fims::RecruitmentBase<Type>> recruitment; /*!< shared pointer to recruitment module */
-
-    // growth
-    int growth_id = -999;                           /*!< id of growth model object*/
-    std::shared_ptr<fims::GrowthBase<Type>> growth; /*!< shared pointer to growth module */
-
-    // maturity
-    int maturity_id = -999;                             /*!< id of maturity model object*/
-    std::shared_ptr<fims::MaturityBase<Type>> maturity; /*!< shared pointer to maturity module */
-
-    // fleet
-    int fleet_id = -999;                                    /*!< id of fleet model object*/
-    std::vector<std::shared_ptr<fims::Fleet<Type>>> fleets; /*!< shared pointer to fleet module */
-=======
     std::shared_ptr<fims::RecruitmentBase<Type> > recruitment; /*!< shared pointer to recruitment module */
 
     // growth
@@ -131,7 +101,6 @@
     // fleet
     int fleet_id = -999;                                    /*!< id of fleet model object*/
     std::vector<std::shared_ptr<fims::Fleet<Type> > > fleets; /*!< shared pointer to fleet module */
->>>>>>> 478ba507
 
     // this -> means you're referring to a class member (member of self)
 
@@ -155,12 +124,8 @@
       catch_numbers_at_age.resize(nyears * nages * nfleets);
       mortality_F.resize(nyears * nages);
       mortality_Z.resize(nyears * nages);
-<<<<<<< HEAD
-      proportion_mature_at_age.resize(nyears * nages);
-=======
       // proportion_mature_at_age.resize(nyears * nages);
       proportion_mature_at_age.resize((nyears + 1) * nages);
->>>>>>> 478ba507
       weight_at_age.resize(nages);
       catch_weight_at_age.resize(nyears * nages * nfleets);
       unfished_numbers_at_age.resize((nyears + 1) * nages);
@@ -171,15 +136,6 @@
       unfished_spawning_biomass.resize((nyears + 1));
       spawning_biomass.resize((nyears + 1));
       log_naa.resize(nages);
-<<<<<<< HEAD
-      log_Fmort.resize(nfleets * nyears);
-      log_M.resize(nyears * nages);
-      log_q.resize(nfleets);
-      naa.resize(nages);
-      Fmort.resize(nfleets * nyears);
-      M.resize(nyears * nages);
-      q.resize(nfleets);
-=======
       log_M.resize(nyears * nages);
       naa.resize(nages);
 
@@ -190,7 +146,6 @@
         this->fleets[fleet_]->Initialize(nyears, nages);   
       }
    
->>>>>>> 478ba507
     }
 
     /**
@@ -217,27 +172,12 @@
           this->M[index_ya] = fims::exp(this->log_M[index_ya]);
         }
       }
-<<<<<<< HEAD
-
-      for (size_t fleet_ = 0; fleet_ < this->nfleets; fleet_++)
-      {
-        // for(size_t fleet_ = 0; fleet_ <= this->nfleets; fleet_++) {
-        // this -> Fmort[fleet_] = fims::exp(this -> log_Fmort[fleet_]);
-        for (size_t year = 0; year < this->nyears; year++)
-        {
-          int index_yf = year * this->nfleets + fleet_;
-          this->Fmort[index_yf] = fims::exp(this->log_Fmort[index_yf]);
-          // this -> q[index_yf] = fims::exp(this -> log_q[index_yf]);
-        }
-      }
-=======
       for (size_t fleet_ = 0; fleet_ < this->nfleets; fleet_++)
       {
         this->fleets[fleet_]->Prepare();   
         
       }
 
->>>>>>> 478ba507
       // call functions to set up recruitment deviations.
       // this -> recruitment -> PrepareConstrainedDeviations();
       // this -> recruitment -> PrepareBiasAdjustment();
@@ -270,11 +210,7 @@
       for (size_t fleet_ = 0; fleet_ < this->nfleets; fleet_++)
       {
         int index_yf = year * this->nfleets + fleet_; // index by fleet and years to dimension fold
-<<<<<<< HEAD
-        this->mortality_F[index_ya] += this->Fmort[index_yf] * this->fleets[fleet_]->selectivity->evaluate(age);
-=======
         this->mortality_F[index_ya] += this->fleets[fleet_]->Fmort[year] * this->fleets[fleet_]->selectivity->evaluate(age);
->>>>>>> 478ba507
       }
       this->mortality_Z[index_ya] = this->M[index_ya] + this->mortality_F[index_ya];
     }
@@ -284,21 +220,14 @@
      *
      * @param index_ya dimension folded index for year and age
      * @param index_ya2 dimension folded index for year-1 and age-1
-<<<<<<< HEAD
-     */
-    inline void CalculateNumbersAA(int index_ya, int index_ya2)
-=======
      * @param age age index
      */
     inline void CalculateNumbersAA(int index_ya, int index_ya2, int age)
->>>>>>> 478ba507
     {
       // using Z from previous age/year - is this correct?
       this->numbers_at_age[index_ya] =
           this->numbers_at_age[index_ya2] *
           (exp(-this->mortality_Z[index_ya2]));
-<<<<<<< HEAD
-=======
       
       // Plus group calculation
       if (age == (this->nages - 1)) {
@@ -307,7 +236,6 @@
           this->numbers_at_age[index_ya2 + 1] *
           (exp(-this->mortality_Z[index_ya2 + 1]));
       }
->>>>>>> 478ba507
     }
 
     /**
@@ -335,12 +263,8 @@
     {
       this->spawning_biomass[year] += this->proportion_female *
                                       this->numbers_at_age[index_ya] *
-<<<<<<< HEAD
-                                      this->proportion_mature_at_age[age] *
-=======
                                       // this->proportion_mature_at_age[age] *
                                       this->proportion_mature_at_age[index_ya] *
->>>>>>> 478ba507
                                       this->weight_at_age[age];
     }
 
@@ -412,11 +336,7 @@
         // I = qN (N is total numbers), I is an index in numbers
         Type index_;
 
-<<<<<<< HEAD
-        index_ = this->q[fleet_] *
-=======
         index_ = this->fleets[fleet_]->q[year] *
->>>>>>> 478ba507
                  this->fleets[fleet_]->selectivity->evaluate(age) *
                  this->numbers_at_age[index_ya] *
                  this->weight_at_age[age];
@@ -445,23 +365,15 @@
         Type catch_; // catch_ is used to avoid using the c++ keyword catch
         // Baranov Catch Equation
         catch_ =
-<<<<<<< HEAD
-            (this->Fmort[index_yf] *
-=======
             (this->fleets[fleet_]->Fmort[year] *
->>>>>>> 478ba507
              this->fleets[fleet_]->selectivity->evaluate(age)) /
             this->mortality_Z[index_ya] *
             this->numbers_at_age[index_ya] *
             (1 - exp(-(this->mortality_Z[index_ya])));
         this->catch_numbers_at_age[index_yaf] += catch_;
-<<<<<<< HEAD
-        fleets[fleet_]->catch_numbers_at_age[index_yaf] += catch_;
-=======
         // catch_numbers_at_age for the fleet module has different
         // dimensions (year/age, not year/fleet/age)
         fleets[fleet_]->catch_numbers_at_age[index_ya] += catch_;
->>>>>>> 478ba507
       }
     }
 
@@ -570,13 +482,9 @@
             }
             else
             {
-<<<<<<< HEAD
-              CalculateUnfishedNumbersAA(index_ya, a);
-=======
               // CalculateUnfishedNumbersAA(index_ya, a);
               // CalculateUnfishedNumbersAA(index_ya, index_ya-1);
               CalculateUnfishedNumbersAA(index_ya, a-1);
->>>>>>> 478ba507
             }
             /*
              Fished and unfished spawning biomass vectors are summing biomass at age
@@ -598,11 +506,7 @@
             else
             {
               int index_ya2 = (y - 1) * nages + (a - 1);
-<<<<<<< HEAD
-              CalculateNumbersAA(index_ya, index_ya2);
-=======
               CalculateNumbersAA(index_ya, index_ya2, a);
->>>>>>> 478ba507
               CalculateUnfishedNumbersAA(index_ya, index_ya2);
             }
             CalculateSpawningBiomass(index_ya, y, a);
