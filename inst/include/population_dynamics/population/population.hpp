--- conflicted
+++ resolved
@@ -287,15 +287,9 @@
    */
   void CalculateBiomass(size_t i_age_year, size_t year, size_t age) {
     this->biomass[year] +=
-<<<<<<< HEAD
         this->numbers_at_age[i_age_year] * this->weight_at_age[age];
-    FIMS_LOG << " age " << ages[age] << std::endl;
-    FIMS_LOG << "growth evaluate: " << this->weight_at_age[age]
-=======
-        this->numbers_at_age[i_age_year] * growth->evaluate(ages[age]);
     POPULATION_LOG << " age " << ages[age] << std::endl;
-    POPULATION_LOG << "growth evaluate: " << growth->evaluate(ages[age])
->>>>>>> d21d0339
+    POPULATION_LOG << "growth evaluate: " << this->weight_at_age[age]
              << " biomass inputs----- +++\n";
   }
 
@@ -323,13 +317,8 @@
     this->spawning_biomass[year] += this->proportion_female *
                                     this->numbers_at_age[i_age_year] *
                                     this->proportion_mature_at_age[i_age_year] *
-<<<<<<< HEAD
                                     this->weight_at_age[age];
-    FIMS_LOG << " proportion female " << this->proportion_female << " "
-=======
-                                    growth->evaluate(ages[age]);
     POPULATION_LOG << " proportion female " << this->proportion_female << " "
->>>>>>> d21d0339
              << " mature age " << age << " is "
              << this->proportion_mature_at_age[i_age_year] << " "
              << " numbers at age " << this->numbers_at_age[i_age_year] << " "
@@ -515,19 +504,11 @@
       POPULATION_LOG << " fleet " << fleet_ << std::endl;
       POPULATION_LOG << " catchnaa "
                << this->fleets[fleet_]->catch_numbers_at_age[year] << std::endl;
-<<<<<<< HEAD
-      FIMS_LOG << " weight " << this->weight_at_age[age] << std::endl;
+      POPULATION_LOG << " weight " << this->weight_at_age[age] << std::endl;
       this->fleets[fleet_]->catch_weight_at_age[i_age_year] =
           this->fleets[fleet_]->catch_numbers_at_age[i_age_year] *
           this->weight_at_age[age];  
-      FIMS_LOG << " catch_waa "
-=======
-      POPULATION_LOG << " weight " << this->growth->evaluate(ages[age]) << std::endl;
-      this->fleets[fleet_]->catch_weight_at_age[i_age_year] =
-          this->fleets[fleet_]->catch_numbers_at_age[i_age_year] *
-          this->growth->evaluate(ages[age]);  // this->weight_at_age[age];
       POPULATION_LOG << " catch_waa "
->>>>>>> d21d0339
                << this->fleets[fleet_]->catch_weight_at_age[i_age_year]
                << std::endl;
     }
