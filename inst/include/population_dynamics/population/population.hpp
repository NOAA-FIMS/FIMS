/*
 * File:   population.hpp
 *
 * Author: Matthew Supernaw, Andrea Havron, Nathan Vaughan, Jane Sullivan,
 * Kathryn Doering National Oceanic and Atmospheric Administration National
 * Marine Fisheries Service Email: matthew.supernaw@noaa.gov,
 * andrea.havron@noaa.gov
 *
 * Created on September 30, 2021, 1:07 PM
 *
 * This File is part of the NOAA, National Marine Fisheries Service
 * Fisheries Integrated Modeling System project.
 *
 * This software is a "United States Government Work" under the terms of the
 * United States Copyright Act.  It was written as part of the author's official
 * duties as a United States Government employee and thus cannot be copyrighted.
 * This software is freely available to the public for use. The National Oceanic
 * And Atmospheric Administration and the U.S. Government have not placed any
 * restriction on its use or reproduction.  Although all reasonable efforts have
 * been taken to ensure the accuracy and reliability of the software and data,
 * the National Oceanic And Atmospheric Administration and the U.S. Government
 * do not and cannot warrant the performance or results that may be obtained by
 * using this  software or data. The National Oceanic And Atmospheric
 * Administration and the U.S. Government disclaim all warranties, express or
 * implied, including warranties of performance, merchantability or fitness
 * for any particular purpose.
 *
 * Please cite the author(s) in any work or product based on this material.
 *
 */
#ifndef FIMS_POPULATION_DYNAMICS_POPULATION_HPP
#define FIMS_POPULATION_DYNAMICS_POPULATION_HPP

#include "../../common/model_object.hpp"
#include "../fleet/fleet.hpp"
#include "../growth/growth.hpp"
#include "../maturity/maturity.hpp"
#include "../recruitment/recruitment.hpp"
#include "subpopulation.hpp"
#include "../recruitment/recruitment.hpp"
#include "../maturity/maturity.hpp"
#include "../growth/growth.hpp"
#include "../fleet/fleet.hpp"

namespace fims {
/*TODO:
Review, add functions to evaluate, push vectors back to fleet (or point to fleet
directly?)
 */

/**
 * @brief Population class. Contains subpopulations
 * that are divided into generic partitions (eg. sex, area).
 */
template <typename Type>
struct Population : public FIMSObject<Type> {
    
  using ParameterVector = typename ModelTraits<Type>::ParameterVector; /*!< the vector of population parameters*/
  static uint32_t id_g; /*!< reference id for population object*/
  size_t nyears;        /*!< total number of years in the fishery*/
  size_t nseasons;      /*!< total number of seasons in the fishery*/
  size_t nages;         /*!< total number of ages in the population*/
  size_t nfleets;       /*!< total number of fleets in the fishery*/
  // constants
  Type proportion_female =
      0.5; /*!< Sex proportion fixed at 50/50 for M1*/

  // parameters are estimated; after initialize in create_model, push_back to
  // parameter list - in information.hpp (same for initial F in fleet)
  std::vector<Type> log_init_naa; /*!< estimated parameter: log numbers at age*/
<<<<<<< HEAD
  ParameterVector log_M;   /*!< estimated parameter: log Natural Mortality*/

  // Transformed values
  std::vector<Type> init_naa; /*!< transformed parameter: numbers at age*/
  std::vector<Type> M;   /*!< transformed parameter: Natural Mortality*/

  std::vector<Type> ages;        /*!< vector of the ages for referencing*/
  ParameterVector mortality_F; /*!< vector of fishing mortality summed across
                                    fleet by year and age*/
=======
  std::vector<Type> log_M; /*!< estimated parameter: log Natural Mortality*/

  // Transformed values
  std::vector<Type>
      init_naa;        /*!< transformed parameter: initial numbers at age*/
  std::vector<Type> M; /*!< transformed parameter: Natural Mortality*/

  std::vector<double> ages;      /*!< vector of the ages for referencing*/
  std::vector<double> years;     /*!< vector of years for referencing*/
  std::vector<Type> mortality_F; /*!< vector of fishing mortality summed across
                              fleet by year and age*/
>>>>>>> 2d9515a4
  std::vector<Type>
      mortality_Z; /*!< vector of total mortality by year and age*/

  // derived quantities
  std::vector<Type>
      weight_at_age; /*!< Derived quantity: expected weight at age */
  // fecundity removed because we don't need it yet
  std::vector<Type> numbers_at_age; /*!< Derived quantity: population expected
                                 numbers at age in each year*/
  std::vector<Type>
      unfished_numbers_at_age; /*!< Derived quantity: population expected
                                unfished numbers at age in each year*/
  std::vector<Type>
      biomass; /*!< Derived quantity: total population biomass in each year*/
  std::vector<Type> spawning_biomass; /*!< Derived quantity: Spawning_biomass*/
  std::vector<Type> unfished_biomass; /*!< Derived quanity
                                            biomass assuming unfished*/
  std::vector<Type> unfished_spawning_biomass; /*!< Derived quanity Spawning
                                            biomass assuming unfished*/
  std::vector<Type> proportion_mature_at_age;  /*!< Derived quantity: Proportion
                                             matura at age */
  std::vector<Type> expected_numbers_at_age;   /*!< Expected values: Numbers at
                                              age (thousands?? millions??) */
  std::vector<Type> expected_catch;            /*!< Expected values: Catch*/

  /// recruitment
  int recruitment_id = -999; /*!< id of recruitment model object*/
  std::shared_ptr<fims::RecruitmentBase<Type> >
      recruitment; /*!< shared pointer to recruitment module */

  // growth
  int growth_id = -999; /*!< id of growth model object*/
  std::shared_ptr<fims::GrowthBase<Type> >
      growth; /*!< shared pointer to growth module */

  // maturity
  int maturity_id = -999; /*!< id of maturity model object*/
  std::shared_ptr<fims::MaturityBase<Type> >
      maturity; /*!< shared pointer to maturity module */

  // fleet
  int fleet_id = -999; /*!< id of fleet model object*/
  std::vector<std::shared_ptr<fims::Fleet<Type> > >
      fleets; /*!< shared pointer to fleet module */

  // this -> means you're referring to a class member (member of self)

  Population() { this->id = Population::id_g++; }

  /**
   * @brief Initialize values. Called once at the start of model run.
   *
   * @param nyears number of years in the population
   * @param nseasons number of seasons in the population
   * @param nages number of ages in the population
   */
<<<<<<< HEAD
  void Initialize(size_t nyears, size_t nseasons, size_t nages) {
=======
  void Initialize(int nyears, int nseasons, int nages) {
    this->nyears = nyears;
    this->nseasons = nseasons;
    this->nages = nages;

>>>>>>> 2d9515a4
    // size all the vectors to length of nages
    nfleets = fleets.size();
    expected_catch.resize(nyears * nfleets);
    ages.resize(nages);
    years.resize(nyears);
    mortality_F.resize(nyears * nages);
    mortality_Z.resize(nyears * nages);
    proportion_mature_at_age.resize((nyears + 1) * nages);
    weight_at_age.resize(nages);
    unfished_numbers_at_age.resize((nyears + 1) * nages);
    numbers_at_age.resize((nyears + 1) * nages);
    biomass.resize((nyears + 1));
    unfished_biomass.resize((nyears + 1));
    unfished_spawning_biomass.resize((nyears + 1));
    spawning_biomass.resize((nyears + 1));
    log_init_naa.resize(nages);
    log_M.resize(nyears * nages);
    init_naa.resize(nages);
<<<<<<< HEAD

=======
>>>>>>> 2d9515a4
    M.resize(nyears * nages);
  }

  /**
   * @brief Prepare to run the population loop. Called at each model iteration,
   * and used to zero out derived quantities, values that were summed, etc.
   *
   */
  void Prepare() {
    this->nfleets = this->fleets.size();

    for (size_t fleet = 0; fleet < this->nfleets; fleet++) {
      this->fleets[fleet]->Prepare();
    }

    std::fill(unfished_spawning_biomass.begin(),
              unfished_spawning_biomass.end(), 0);
    std::fill(spawning_biomass.begin(), spawning_biomass.end(), 0);
<<<<<<< HEAD
    std::fill(expected_catch.begin(), expected_catch.end(), 0);
=======
>>>>>>> 2d9515a4

    // Transformation Section
    for (size_t age = 0; age < this->nages; age++) {
      this->init_naa[age] = fims::exp(this->log_init_naa[age]);
      for (size_t year = 0; year < this->nyears; year++) {
        size_t index_ya = year * this->nages + age;
        this->M[index_ya] = fims::exp(this->log_M[index_ya]);
        this->mortality_F[year] = 0.0;
      }
    }
  }

  /**
   * life history calculations
   */

  /**
   * @brief Calculates initial numbers at age for index and age
   *
   * @param index_ya dimension folded index for year and age
   * @param a age index
   */
  inline void CalculateInitialNumbersAA(
      size_t index_ya, size_t a) {  // inline all function unless complicated
    this->numbers_at_age[index_ya] = this->init_naa[a];
  }

  /**
   * @brief Calculates total mortality at an index, year, and age
   *
   * @param index_ya dimension folded index for year and age
   * @param year year index
   * @param age age index
   */
  void CalculateMortality(size_t index_ya, size_t year, size_t age) {
    for (size_t fleet_ = 0; fleet_ < this->nfleets; fleet_++) {
      this->mortality_F[index_ya] +=
          this->fleets[fleet_]->Fmort[year] *
          this->fleets[fleet_]->selectivity->evaluate(ages[age]);
      FIMS_LOG << " sel "
               << this->fleets[fleet_]->selectivity->evaluate(ages[age])
               << " F " << this->fleets[fleet_]->Fmort[year] << std::endl;
    }
    this->mortality_Z[index_ya] =
        this->M[index_ya] + this->mortality_F[index_ya];
  }

  /**
   * @brief Calculates numbers at age at year and age specific indices
   *
   * @param index_ya dimension folded index for year and age
   * @param index_ya2 dimension folded index for year-1 and age-1
   * @param age age index
   */
<<<<<<< HEAD
  inline void CalculateNumbersAA(size_t index_ya, size_t index_ya2, size_t age) {
=======
  inline void CalculateNumbersAA(size_t index_ya, size_t index_ya2,
                                 size_t age) {
>>>>>>> 2d9515a4
    // using Z from previous age/year
    this->numbers_at_age[index_ya] =
        this->numbers_at_age[index_ya2] * (exp(-this->mortality_Z[index_ya2]));

    // Plus group calculation
    if (age == (this->nages - 1)) {
      this->numbers_at_age[index_ya] =
          this->numbers_at_age[index_ya] +
          this->numbers_at_age[index_ya2 + 1] *
              (exp(-this->mortality_Z[index_ya2 + 1]));
    }
  }

  /**
   * @brief Calculates unfished numbers at age at year and age specific indices
   *
   * @param index_ya dimension folded index for year and age
   * @param index_ya2 dimension folded index for year-1 and age-1
   * @param age age index
   */
<<<<<<< HEAD
  inline void CalculateUnfishedNumbersAA(size_t index_ya, size_t index_ya2, size_t age) {
=======
  inline void CalculateUnfishedNumbersAA(size_t index_ya, size_t index_ya2,
                                         size_t age) {
>>>>>>> 2d9515a4
    // using M from previous age/year
    this->unfished_numbers_at_age[index_ya] =
        this->unfished_numbers_at_age[index_ya2] * (exp(-this->M[index_ya2]));

    // Plus group calculation
    if (age == (this->nages - 1)) {
      this->unfished_numbers_at_age[index_ya] =
          this->unfished_numbers_at_age[index_ya] +
          this->unfished_numbers_at_age[index_ya2 + 1] *
              (exp(-this->M[index_ya2 + 1]));
    }
  }

  /**
   * @brief Calculates biomass
   *
   * @param index_ya dimension folded index for year and age
   * @param year the year biomass is being aggregated for
   * @param age the age who's biomass is being added into total biomass
   */
  void CalculateBiomass(size_t index_ya, size_t year, size_t age) {
    this->biomass[year] +=
        this->numbers_at_age[index_ya] * growth->evaluate(ages[age]);
    FIMS_LOG << growth->evaluate(ages[age]) << " biomass inputs----- +++\n";
  }

  /**
   * @brief Adds to existing yearly unfished biomass estimates the
   *  biomass for a specified year and age
   *
   * @param index_ya dimension folded index for year and age
   * @param year the year of unfished biomass to add
   * @param age the age of unfished biomass to add
   */
  void CalculateUnfishedBiomass(size_t index_ya, size_t year, size_t age) {
    this->unfished_biomass[year] += this->unfished_numbers_at_age[index_ya] *
                                    this->growth->evaluate(ages[age]);
  }

  /**
   * @brief Calculates spawning biomass
   *
   * @param index_ya dimension folded index for year and age
   * @param year the year spawning biomass is being aggregated for
   * @param age the age who's biomass is being added into total spawning biomass
   */
  void CalculateSpawningBiomass(size_t index_ya, size_t year, size_t age) {
    this->spawning_biomass[year] +=
        this->proportion_female * this->numbers_at_age[index_ya] *
        this->proportion_mature_at_age[index_ya] * growth->evaluate(ages[age]);
    FIMS_LOG << this->proportion_female << " "
             << this->proportion_mature_at_age[index_ya] << " "
             << growth->evaluate(ages[age])
             << " spawning biomass inputs----- +++\n";
  }

  /**
   * @brief Adds to existing yearly unfished spawning biomass estimates the
   *  biomass for a specified year and age
   *
   * @param index_ya dimension folded index for year and age
   * @param year the year of unfished spawning biomass to add
   * @param age the age of unfished spawning biomass to add
   */
<<<<<<< HEAD
  void CalculateUnfishedSpawningBiomass(size_t index_ya, size_t year, size_t age) {
=======
  void CalculateUnfishedSpawningBiomass(size_t index_ya, size_t year,
                                        size_t age) {
>>>>>>> 2d9515a4
    this->unfished_spawning_biomass[year] +=
        this->proportion_female * this->unfished_numbers_at_age[index_ya] *
        this->proportion_mature_at_age[index_ya] *
        this->growth->evaluate(ages[age]);
  }

  /**
   * @brief Calculates equilibrium spawning biomass per recruit
   *
   * @return Type
   */
  Type CalculateSBPR0() {
    std::vector<Type> numbers_spr(this->nages, 1.0);
    Type phi_0 = 0.0;
    phi_0 += numbers_spr[0] * this->proportion_female *
             this->proportion_mature_at_age[0] *
             this->growth->evaluate(ages[0]);
    for (size_t a = 1; a < (this->nages - 1); a++) {
      numbers_spr[a] = numbers_spr[a - 1] * fims::exp(-this->M[a]);
      phi_0 += numbers_spr[a] * this->proportion_female *
               this->proportion_mature_at_age[a] *
               this->growth->evaluate(ages[a]);
    }  // original implementation
    // for(size_t a = 1; a < (this->nages-1); a++){
    //     numbers_spr[a] = numbers_spr[a-1]*fims::exp(-this->M[a-1]);
    //     phi_0 +=
    //     numbers_spr[a]*this->proportion_female*this->proportion_mature_at_age[a]*this->growth->evaluate(ages[a]);
    // }
    numbers_spr[this->nages - 1] =
        (numbers_spr[nages - 2] * fims::exp(-this->M[nages - 2])) /
        (1 - exp(-this->M[this->nages - 1]));
    phi_0 += numbers_spr[this->nages - 1] * this->proportion_female *
             this->proportion_mature_at_age[this->nages - 1] *
             this->growth->evaluate(ages[this->nages - 1]);
    return phi_0;
  }

  /**
   * @brief Calculates expected recruitment for a given year
   *
   * @param index_ya dimension folded index for year and age
   * @param year the year recruitment is being calculated for
   */
  void CalculateRecruitment(size_t index_ya, size_t year) {
<<<<<<< HEAD
=======
    Type phi0 = CalculateSBPR0();
>>>>>>> 2d9515a4
    this->numbers_at_age[index_ya] =
        this->recruitment->evaluate(this->spawning_biomass[year - 1], phi0) *
        this->recruitment->recruit_deviations[year];

    FIMS_LOG << this->spawning_biomass[year - 1] << " "
             << this->numbers_at_age[0] << " ----- +++\n"
             << std::endl;
    FIMS_LOG << this->recruitment->evaluate(this->spawning_biomass[year - 1],
                                            phi0)
             << " phi0 " << phi0 << " ----- +++\n "
             << this->recruitment->recruit_deviations[year] << std::endl;
  }

  /**
   * @brief Adds to exiting expected total catch by fleet in weight
   *
   * @param year the year of expected total catch
   * @param age the age of catch that is being added into total catch
   */
  void CalculateCatch(size_t year, size_t age) {
    for (size_t fleet_ = 0; fleet_ < this->nfleets; fleet_++) {
<<<<<<< HEAD
      size_t index_yaf =
          year * this->nages * this->nfleets + age * this->nfleets + fleet_;
      size_t index_yf = year * this->nfleets +
                     fleet_;  // index by fleet and years to dimension fold

      this->expected_catch[index_yf] += this->catch_weight_at_age[index_yaf];

      fleets[fleet_]->expected_catch[year] +=
          this->catch_weight_at_age[index_yaf];
=======
      size_t index_yf = year * this->nfleets +
                        fleet_;  // index by fleet and years to dimension fold
      size_t index_ya = year * this->nages + age;
      this->expected_catch[index_yf] +=
          this->fleets[fleet_]->catch_weight_at_age[index_ya];

      fleets[fleet_]->expected_catch[year] +=
          this->fleets[fleet_]->catch_weight_at_age[index_ya];
>>>>>>> 2d9515a4
    }
  }

  /**
   * @brief Adds to the expected population indices by fleet
   *
   * @param index_ya dimension folded index for year and age
   * @param year the year of the population index
   * @param age the age of the index that is added into population index
   */
  void CalculateIndex(size_t index_ya, size_t year, size_t age) {
    for (size_t fleet_ = 0; fleet_ < this->nfleets; fleet_++) {
<<<<<<< HEAD
      // index by fleet and years to dimension fold
      size_t index_yf = year * this->nfleets + fleet_;
=======
>>>>>>> 2d9515a4
      // I = qN (N is total numbers), I is an index in numbers
      Type index_;
      index_ = this->fleets[fleet_]->q[year] *
               this->fleets[fleet_]->selectivity->evaluate(ages[age]) *
               this->numbers_at_age[index_ya] *
               growth->evaluate(ages[age]);  // this->weight_at_age[age];
      FIMS_LOG << " q: " << this->fleets[fleet_]->q[year] << std::endl;
      fleets[fleet_]->expected_index[year] += index_;
    }
    FIMS_LOG << "nfleets: " << this->nfleets << std::endl;
  }

  /**
   * @brief Calculates catch in numbers at age for each fleet for a given year
   * and age, then adds the value to the expected catch in numbers at age for
   * each fleet
   *
   * @param index_ya dimension folded index for year and age
   * @param year the year of expected catch composition is being calculated for
   * @param age the age composition is being calculated for
   */
  void CalculateCatchNumbersAA(size_t index_ya, size_t year, size_t age) {
    for (size_t fleet_ = 0; fleet_ < this->nfleets; fleet_++) {
<<<<<<< HEAD
      size_t index_yaf =
          year * this->nages * this->nfleets + age * this->nfleets + fleet_;
=======
>>>>>>> 2d9515a4
      // make an intermediate value in order to set multiple members (of
      // current and fleet objects) to that value.
      Type catch_;  // catch_ is used to avoid using the c++ keyword catch
      // Baranov Catch Equation
      catch_ = (this->fleets[fleet_]->Fmort[year] *
                this->fleets[fleet_]->selectivity->evaluate(ages[age])) /
               this->mortality_Z[index_ya] * this->numbers_at_age[index_ya] *
               (1 - exp(-(this->mortality_Z[index_ya])));

      FIMS_LOG << " F " << fleet_ << "  " << this->fleets[fleet_]->Fmort[year]
               << std::endl;
      FIMS_LOG << " selectivity "
               << this->fleets[fleet_]->selectivity->evaluate(ages[age])
               << std::endl;
      FIMS_LOG << " catch " << catch_ << std::endl;
      // this->catch_numbers_at_age[index_yaf] += catch_;
      // catch_numbers_at_age for the fleet module has different
      // dimensions (year/age, not year/fleet/age)
      this->fleets[fleet_]->catch_numbers_at_age[index_ya] += catch_;
    }
  }

  /**
   * @brief Calculates expected catch weight at age for each fleet for a given
   * year and age
   *
   * @param year the year of expected catch weight at age
   * @param age the age of expected catch weight at age
   */
  void CalculateCatchWeightAA(size_t year, size_t age) {
<<<<<<< HEAD
    for (size_t fleet_ = 0; fleet_ < this->nfleets; fleet_++) {
      size_t index_yaf =
          year * this->nages * this->nfleets + age * this->nfleets + fleet_;
      this->catch_weight_at_age[index_yaf] =
          this->catch_numbers_at_age[index_yaf] * this->weight_at_age[age];
=======
    int index_ya = year * this->nages + age;
    for (size_t fleet_ = 0; fleet_ < this->nfleets; fleet_++) {
      FIMS_LOG << " fleet " << fleet_ << std::endl;
      FIMS_LOG << " catchnaa "
               << this->fleets[fleet_]->catch_numbers_at_age[year] << std::endl;
      FIMS_LOG << " weight " << this->growth->evaluate(ages[age]) << std::endl;
      this->fleets[fleet_]->catch_weight_at_age[index_ya] =
          this->fleets[fleet_]->catch_numbers_at_age[index_ya] *
          this->growth->evaluate(ages[age]);  // this->weight_at_age[age];
      FIMS_LOG << " catch_waa "
               << this->fleets[fleet_]->catch_weight_at_age[index_ya]
               << std::endl;
>>>>>>> 2d9515a4
    }
  }

  /**
   * @brief Calculates expected proportion of individuals mature at a selected
   * ageage
   *
   * @param index_ya dimension folded index for year and age
   * @param age the age of maturity
   */
  void CalculateMaturityAA(size_t index_ya, size_t age) {
    // this->maturity is pointing to the maturity module, which has
    //  an evaluate function. -> can be nested.
    this->proportion_mature_at_age[index_ya] =
        this->maturity->evaluate(ages[age]);
  }

  /**
   * @brief Executes the population loop
   *
   */
  void Evaluate() {
    /*
      Sets derived vectors to zero
      Performs parameters transformations
      Sets recruitment deviations to mean 0, and then adds bias adjustment.
     */
    Prepare();
    /*
     start at year=0, age=0;
     here year 0 is the estimated initial stock structure and age 0 are recruits
     loops start at zero with if statements inside to specify unique code for
     initial structure and recruitment 0 loops. Could also have started loops at
     1 with initial structure and recruitment setup outside the loops.

     year loop is extended to <= nyears because SSB is calculted as the start of
     the year value and by extending one extra year we get estimates of the
     population structure at the end of the final year. An alternative approach
     would be to keep initial numbers at age in it's own vector and each year to
     include the population structure at the end of the year. This is likely a
     null point given that we are planning to modify to an event/stanza based
     structure in later milestones which will elimitate this confusion by
     explicity referencing the exact date (or period of averaging) at which any
     calculation or output is being made.
     */
    for (size_t y = 0; y <= this->nyears; y++) {
      for (size_t a = 0; a < this->nages; a++) {
        /*
         index naming defines the dimensional folding structure
         i.e. index_ya is referencing folding over years and ages.
<<<<<<< HEAD
        */
=======
         */
>>>>>>> 2d9515a4
        size_t index_ya = y * this->nages + a;
        /*
         Mortality rates are not estimated in the final year which is
         used to show expected stock structure at the end of the model period.
         This is because biomass in year i represents biomass at the start of
         the year.
         Should we add complexity to track more values such as start,
         mid, and end biomass in all years where, start biomass=end biomass of
         the previous year? Referenced above, this is probably not worth
         exploring as later milestone changes will eliminate this confusion.
         */
        if (y < this->nyears) {
          /*
           First thing we need is total mortality aggregated across all fleets
           to inform the subsequent catch and change in numbers at age
           calculations. This is only calculated for years < nyears as these are
           the model estimated years with data. The year loop extends to
           y=nyears so that population numbers at age and SSB can be calculated
           at the end of the last year of the model
           */
          CalculateMortality(index_ya, y, a);
        }
        CalculateMaturityAA(index_ya, a);
        /* if statements needed because some quantities are only needed
        for the first year and/or age, so these steps are included here.
         */
        if (y == 0) {
          // Initial numbers at age is a user input or estimated parameter
          // vector.
          CalculateInitialNumbersAA(index_ya, a);

          if (a == 0) {
            // this->numbers_at_age[index_ya] = this->recruitment->rzero;
            this->unfished_numbers_at_age[index_ya] = this->recruitment->rzero;
          } else {
            CalculateUnfishedNumbersAA(index_ya, a - 1, a);
          }

          /*
           Fished and unfished biomass vectors are summing biomass at
           age across ages.
           */

          CalculateBiomass(index_ya, y, a);

          CalculateUnfishedBiomass(index_ya, y, a);

          /*
           Fished and unfished spawning biomass vectors are summing biomass at
           age across ages to allow calculation of recruitment in the next year.
           */

          CalculateSpawningBiomass(index_ya, y, a);

          CalculateUnfishedSpawningBiomass(index_ya, y, a);
        } else {
          if (a == 0) {
            // Set the nrecruits for age a=0 year y (use pointers instead of
            // functional returns) assuming fecundity = 1 and 50:50 sex ratio
            FIMS_LOG << "Recruitment: " << std::endl;
            CalculateRecruitment(index_ya, y);
            this->unfished_numbers_at_age[index_ya] = this->recruitment->rzero;

          } else {
            size_t index_ya2 = (y - 1) * nages + (a - 1);
            CalculateNumbersAA(index_ya, index_ya2, a);
            CalculateUnfishedNumbersAA(index_ya, index_ya2, a);
          }
          CalculateBiomass(index_ya, y, a);
          CalculateSpawningBiomass(index_ya, y, a);

          FIMS_LOG << index_ya << std::endl;
          CalculateUnfishedBiomass(index_ya, y, a);
          CalculateUnfishedSpawningBiomass(index_ya, y, a);

          FIMS_LOG << index_ya << std::endl;
        }

        /*
        Here composition, total catch, and index values are calculated for all
        years with reference data. They are not calculated for y=nyears as there
        is this is just to get final population structure at the end of the
        terminal year.
         */
        if (y < this->nyears) {
          FIMS_LOG << index_ya << std::endl;
          CalculateCatchNumbersAA(index_ya, y, a);

          FIMS_LOG << index_ya << std::endl;
          CalculateCatchWeightAA(y, a);
          CalculateCatch(y, a);
          CalculateIndex(index_ya, y, a);
        }
      }
    }
  }
};
template <class Type>
uint32_t Population<Type>::id_g = 0;

}  // namespace fims

#endif /* FIMS_POPULATION_DYNAMICS_POPULATION_HPP */<|MERGE_RESOLUTION|>--- conflicted
+++ resolved
@@ -1,31 +1,14 @@
 /*
  * File:   population.hpp
  *
- * Author: Matthew Supernaw, Andrea Havron, Nathan Vaughan, Jane Sullivan,
- * Kathryn Doering National Oceanic and Atmospheric Administration National
- * Marine Fisheries Service Email: matthew.supernaw@noaa.gov,
- * andrea.havron@noaa.gov
+ * This File is part of the NOAA, National Marine Fisheries Service
+ * Fisheries Integrated Modeling System project. See LICENSE in the
+ * source folder for reuse information.
  *
- * Created on September 30, 2021, 1:07 PM
+ * Population module file
+ * The purpose of this file is to define the Population class and its fields
+ * and methods.
  *
- * This File is part of the NOAA, National Marine Fisheries Service
- * Fisheries Integrated Modeling System project.
- *
- * This software is a "United States Government Work" under the terms of the
- * United States Copyright Act.  It was written as part of the author's official
- * duties as a United States Government employee and thus cannot be copyrighted.
- * This software is freely available to the public for use. The National Oceanic
- * And Atmospheric Administration and the U.S. Government have not placed any
- * restriction on its use or reproduction.  Although all reasonable efforts have
- * been taken to ensure the accuracy and reliability of the software and data,
- * the National Oceanic And Atmospheric Administration and the U.S. Government
- * do not and cannot warrant the performance or results that may be obtained by
- * using this  software or data. The National Oceanic And Atmospheric
- * Administration and the U.S. Government disclaim all warranties, express or
- * implied, including warranties of performance, merchantability or fitness
- * for any particular purpose.
- *
- * Please cite the author(s) in any work or product based on this material.
  *
  */
 #ifndef FIMS_POPULATION_DYNAMICS_POPULATION_HPP
@@ -68,29 +51,16 @@
   // parameters are estimated; after initialize in create_model, push_back to
   // parameter list - in information.hpp (same for initial F in fleet)
   std::vector<Type> log_init_naa; /*!< estimated parameter: log numbers at age*/
-<<<<<<< HEAD
   ParameterVector log_M;   /*!< estimated parameter: log Natural Mortality*/
 
   // Transformed values
   std::vector<Type> init_naa; /*!< transformed parameter: numbers at age*/
   std::vector<Type> M;   /*!< transformed parameter: Natural Mortality*/
 
-  std::vector<Type> ages;        /*!< vector of the ages for referencing*/
+  std::vector<double> ages;        /*!< vector of the ages for referencing*/
+  std::vector<double> years;     /*!< vector of years for referencing*/
   ParameterVector mortality_F; /*!< vector of fishing mortality summed across
                                     fleet by year and age*/
-=======
-  std::vector<Type> log_M; /*!< estimated parameter: log Natural Mortality*/
-
-  // Transformed values
-  std::vector<Type>
-      init_naa;        /*!< transformed parameter: initial numbers at age*/
-  std::vector<Type> M; /*!< transformed parameter: Natural Mortality*/
-
-  std::vector<double> ages;      /*!< vector of the ages for referencing*/
-  std::vector<double> years;     /*!< vector of years for referencing*/
-  std::vector<Type> mortality_F; /*!< vector of fishing mortality summed across
-                              fleet by year and age*/
->>>>>>> 2d9515a4
   std::vector<Type>
       mortality_Z; /*!< vector of total mortality by year and age*/
 
@@ -147,15 +117,11 @@
    * @param nseasons number of seasons in the population
    * @param nages number of ages in the population
    */
-<<<<<<< HEAD
-  void Initialize(size_t nyears, size_t nseasons, size_t nages) {
-=======
   void Initialize(int nyears, int nseasons, int nages) {
     this->nyears = nyears;
     this->nseasons = nseasons;
     this->nages = nages;
 
->>>>>>> 2d9515a4
     // size all the vectors to length of nages
     nfleets = fleets.size();
     expected_catch.resize(nyears * nfleets);
@@ -174,10 +140,6 @@
     log_init_naa.resize(nages);
     log_M.resize(nyears * nages);
     init_naa.resize(nages);
-<<<<<<< HEAD
-
-=======
->>>>>>> 2d9515a4
     M.resize(nyears * nages);
   }
 
@@ -196,10 +158,7 @@
     std::fill(unfished_spawning_biomass.begin(),
               unfished_spawning_biomass.end(), 0);
     std::fill(spawning_biomass.begin(), spawning_biomass.end(), 0);
-<<<<<<< HEAD
     std::fill(expected_catch.begin(), expected_catch.end(), 0);
-=======
->>>>>>> 2d9515a4
 
     // Transformation Section
     for (size_t age = 0; age < this->nages; age++) {
@@ -254,12 +213,7 @@
    * @param index_ya2 dimension folded index for year-1 and age-1
    * @param age age index
    */
-<<<<<<< HEAD
   inline void CalculateNumbersAA(size_t index_ya, size_t index_ya2, size_t age) {
-=======
-  inline void CalculateNumbersAA(size_t index_ya, size_t index_ya2,
-                                 size_t age) {
->>>>>>> 2d9515a4
     // using Z from previous age/year
     this->numbers_at_age[index_ya] =
         this->numbers_at_age[index_ya2] * (exp(-this->mortality_Z[index_ya2]));
@@ -280,12 +234,7 @@
    * @param index_ya2 dimension folded index for year-1 and age-1
    * @param age age index
    */
-<<<<<<< HEAD
   inline void CalculateUnfishedNumbersAA(size_t index_ya, size_t index_ya2, size_t age) {
-=======
-  inline void CalculateUnfishedNumbersAA(size_t index_ya, size_t index_ya2,
-                                         size_t age) {
->>>>>>> 2d9515a4
     // using M from previous age/year
     this->unfished_numbers_at_age[index_ya] =
         this->unfished_numbers_at_age[index_ya2] * (exp(-this->M[index_ya2]));
@@ -350,12 +299,7 @@
    * @param year the year of unfished spawning biomass to add
    * @param age the age of unfished spawning biomass to add
    */
-<<<<<<< HEAD
   void CalculateUnfishedSpawningBiomass(size_t index_ya, size_t year, size_t age) {
-=======
-  void CalculateUnfishedSpawningBiomass(size_t index_ya, size_t year,
-                                        size_t age) {
->>>>>>> 2d9515a4
     this->unfished_spawning_biomass[year] +=
         this->proportion_female * this->unfished_numbers_at_age[index_ya] *
         this->proportion_mature_at_age[index_ya] *
@@ -400,10 +344,7 @@
    * @param year the year recruitment is being calculated for
    */
   void CalculateRecruitment(size_t index_ya, size_t year) {
-<<<<<<< HEAD
-=======
     Type phi0 = CalculateSBPR0();
->>>>>>> 2d9515a4
     this->numbers_at_age[index_ya] =
         this->recruitment->evaluate(this->spawning_biomass[year - 1], phi0) *
         this->recruitment->recruit_deviations[year];
@@ -425,17 +366,6 @@
    */
   void CalculateCatch(size_t year, size_t age) {
     for (size_t fleet_ = 0; fleet_ < this->nfleets; fleet_++) {
-<<<<<<< HEAD
-      size_t index_yaf =
-          year * this->nages * this->nfleets + age * this->nfleets + fleet_;
-      size_t index_yf = year * this->nfleets +
-                     fleet_;  // index by fleet and years to dimension fold
-
-      this->expected_catch[index_yf] += this->catch_weight_at_age[index_yaf];
-
-      fleets[fleet_]->expected_catch[year] +=
-          this->catch_weight_at_age[index_yaf];
-=======
       size_t index_yf = year * this->nfleets +
                         fleet_;  // index by fleet and years to dimension fold
       size_t index_ya = year * this->nages + age;
@@ -444,7 +374,6 @@
 
       fleets[fleet_]->expected_catch[year] +=
           this->fleets[fleet_]->catch_weight_at_age[index_ya];
->>>>>>> 2d9515a4
     }
   }
 
@@ -457,11 +386,6 @@
    */
   void CalculateIndex(size_t index_ya, size_t year, size_t age) {
     for (size_t fleet_ = 0; fleet_ < this->nfleets; fleet_++) {
-<<<<<<< HEAD
-      // index by fleet and years to dimension fold
-      size_t index_yf = year * this->nfleets + fleet_;
-=======
->>>>>>> 2d9515a4
       // I = qN (N is total numbers), I is an index in numbers
       Type index_;
       index_ = this->fleets[fleet_]->q[year] *
@@ -485,11 +409,6 @@
    */
   void CalculateCatchNumbersAA(size_t index_ya, size_t year, size_t age) {
     for (size_t fleet_ = 0; fleet_ < this->nfleets; fleet_++) {
-<<<<<<< HEAD
-      size_t index_yaf =
-          year * this->nages * this->nfleets + age * this->nfleets + fleet_;
-=======
->>>>>>> 2d9515a4
       // make an intermediate value in order to set multiple members (of
       // current and fleet objects) to that value.
       Type catch_;  // catch_ is used to avoid using the c++ keyword catch
@@ -520,13 +439,6 @@
    * @param age the age of expected catch weight at age
    */
   void CalculateCatchWeightAA(size_t year, size_t age) {
-<<<<<<< HEAD
-    for (size_t fleet_ = 0; fleet_ < this->nfleets; fleet_++) {
-      size_t index_yaf =
-          year * this->nages * this->nfleets + age * this->nfleets + fleet_;
-      this->catch_weight_at_age[index_yaf] =
-          this->catch_numbers_at_age[index_yaf] * this->weight_at_age[age];
-=======
     int index_ya = year * this->nages + age;
     for (size_t fleet_ = 0; fleet_ < this->nfleets; fleet_++) {
       FIMS_LOG << " fleet " << fleet_ << std::endl;
@@ -539,7 +451,6 @@
       FIMS_LOG << " catch_waa "
                << this->fleets[fleet_]->catch_weight_at_age[index_ya]
                << std::endl;
->>>>>>> 2d9515a4
     }
   }
 
@@ -590,11 +501,7 @@
         /*
          index naming defines the dimensional folding structure
          i.e. index_ya is referencing folding over years and ages.
-<<<<<<< HEAD
-        */
-=======
          */
->>>>>>> 2d9515a4
         size_t index_ya = y * this->nages + a;
         /*
          Mortality rates are not estimated in the final year which is
