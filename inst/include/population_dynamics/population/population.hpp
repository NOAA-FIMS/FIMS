--- conflicted
+++ resolved
@@ -43,452 +43,6 @@
 #include "../fleet/fleet.hpp"
 
 namespace fims {
-<<<<<<< HEAD
-  /*TODO: 
-  Review, add functions to evaluate, push vectors back to fleet (or point to fleet directly?)
-*/
-    /**
-     * @brief Population class. Contains subpopulations
-     * that are divided into generic partitions (eg. sex, area).
-     */
-    template <typename Type>
-    struct Population : public FIMSObject<Type> {
-        static uint32_t id_g; /*!< reference id for population object*/
-        size_t nyears; /*!< total number of years in the fishery*/
-        size_t nseasons; /*!< total number of seasons in the fishery*/
-        size_t nages; /*!< total number of ages in the population*/
-        size_t nfleets; /*!< total number of fleets in the fishery*/
-        //constants
-        const double proportion_female = 0.5; /*!< Sex proportion fixed at 50/50 for M1*/
-
-        // parameters are estimated; after initialize in create_model, push_back to parameter list - in information.hpp (same for initial F in fleet)
-        std::vector<Type> log_naa; /*!< estimated parameter: log numbers at age*/
-        std::vector<Type> log_Fmort; /*!< estimated parameter: log Fishing mortality*/
-        std::vector<Type> log_M; /*!< estimated parameter: log Natural Mortality*/
-        std::vector<Type> log_q; /*!< estimated parameter: log catchability*/
-        
-        //Transformed values
-        std::vector<Type> naa; /*!< transformed parameter: numbers at age*/
-        std::vector<Type> Fmort; /*!< transformed parameter: Fishing mortality*/
-        std::vector<Type> M; /*!< transformed parameter: Natural Mortality*/
-        std::vector<Type> q; /*!< transformed parameter: catchability*/
-        
-        std::vector<Type> ages; /*!< vector of the ages for referencing*/
-        std::vector<Type> mortality_M; /*!< vector of natural mortality by year and age*/
-        std::vector<Type> mortality_F; /*!< vector of fishing mortality by year and age*/
-        std::vector<Type> mortality_Z; /*!< vector of total mortality by year and age*/
-
-        //derived quantities
-        std::vector<Type> weight_at_age; /*!< Derived quantity: expected weight at age */
-        // fecundity removed because we don't  need it yet?
-        std::vector<Type> numbers_at_age; /*!< Derived quantity: population expected numbers at age in each year*/
-        std::vector<Type> unfished_numbers_at_age; /*!< Derived quantity: population expected unfished numbers at age in each year*/
-        std::vector<Type> catch_at_age;/*!< Derived quantity: catch at age*/
-        std::vector<Type> biomass; /*!< Derived quantity: total population biomass in each year*/
-        std::vector<Type> spawning_biomass; /*!< Derived quantity: Spawning_biomass*/
-        std::vector<Type> unfished_spawning_biomass; /*!< Derived quanity Spawning biomass assuming unfished*/
-        std::vector<Type> proportion_mature_at_age; /*!< Derived quantity: Proportion matura at age */
-        std::vector<Type> expected_numbers_at_age; /*!< Expected values: Numbers at age (thousands?? millions??) */
-        std::vector<Type> catch_numbers_at_age; /*!< Expected values???: Catch in numbers at age*/
-        std::vector<Type> catch_weight_at_age; /*!< Expected values???: Weight at age for catch*/
-        std::vector<Type> expected_catch; /*!< Expected values: Catch*/
-        std::vector<Type> expected_index; /*!< Expected values: Index (CPUE)*/
-
-
-        ///recruitment
-        int recruitment_id = -999; /*!< id of recruitment model object*/
-        std::shared_ptr<fims::RecruitmentBase<Type> > recruitment; /*!< shared pointer to recruitment module */
-
-        //growth
-        int growth_id = -999; /*!< id of growth model object*/
-        std::shared_ptr<fims::GrowthBase<Type> > growth; /*!< shared pointer to growth module */
-
-        //maturity
-        int maturity_id = -999; /*!< id of maturity model object*/
-        std::shared_ptr<fims::MaturityBase<Type> > maturity; /*!< shared pointer to maturity module */
-
-        //fleet
-        int fleet_id = -999; /*!< id of fleet model object*/
-        std::vector<std::shared_ptr<fims::Fleet<Type> > > fleets; /*!< shared pointer to fleet module */
-
-        //this -> means you're referring to a class member (member of self)
-        
-        //std::vector<std::shared_ptr<fims::Fleet<Type>> > surveys;
-        Population() {
-            this->id = Population::id_g++;
-
-             
-        
-        }
-
-        //gets called when Initialize() function called in Information - just once at start of model run
-        void Initialize(int nyears, int nseasons, int nages) {
-          
-            
-            //size all the vectors to length of nages
-            nfleets = fleets.size();
-            ages.resize(nages);
-            catch_at_age.resize(nages);
-            catch_numbers_at_age.resize((nyears+1)*nages*nfleets);
-            mortality_F.resize(nyears*nages);
-            mortality_Z.resize(nages);
-            proportion_mature_at_age.resize((nyears+1)*nages);
-            weight_at_age.resize(nages);
-            catch_weight_at_age.resize(nyears*nages*nfleets);
-            unfished_numbers_at_age.resize((nyears+1)*nages);
-            numbers_at_age.resize((nyears+1)*nages);
-            expected_catch.resize(nyears*nfleets);
-            expected_index.resize(nyears*nfleets);
-            biomass.resize((nyears+1));
-            unfished_spawning_biomass.resize((nyears+1));
-            spawning_biomass.resize((nyears+1));
-            log_naa.resize(nages);
-            log_Fmort.resize(nfleets*nyears);
-            log_M.resize(nyears*nages);
-            log_q.resize(nfleets);
-            naa.resize(nages);
-            Fmort.resize(nfleets*nyears);
-            M.resize(nyears*nages);
-            q.resize(nfleets);
-
-            
-            
-        }
-
-        //gets called at each model iteration (used to zero out derived quantities, values summed with +=, etc.)
-        void Prepare() {
-          std::fill(unfished_spawning_biomass.begin(), unfished_spawning_biomass.end(), 0);
-          std::fill(spawning_biomass.begin(), spawning_biomass.end(), 0);
-          std::fill(mortality_F.begin(), mortality_F.end(), 0);
-          std::fill(expected_catch.begin(), expected_catch.end(), 0);
-
-          //Transformation Section
-          for (size_t age = 0; age <= this->nages; age++) {
-            this -> naa[age] = exp(this -> log_naa[age]);
-            for(size_t year = 0; year < this->nyears; year++) {
-              int index_ya = year * this -> nages + age;
-              this -> M[index_ya] = exp(this -> log_M[index_ya]);
-            }
-          }
-
-          for(size_t fleet_ = 0; fleet_ <= this->nfleets; fleet_++) {
-            this -> Fmort[fleet_] = exp(this -> log_Fmort[fleet_]);
-            for(size_t year = 0; year < this->nyears; year++) {
-              int index_yf = year * this -> nfleets + fleet_;
-              this -> q[index_yf] = exp(this -> log_q[index_yf]);
-            }
-          }
-          // call functions to set up recruitment deviations.
-          this -> recruitment -> PrepareConstrainedDeviations();
-          this -> recruitment -> PrepareBiasAdjustment();
-        }
-
-        /**
-         * life history calculations
-         */
-      
-        /**
-         * @brief Calculates initial numbers at age for index and age
-         * 
-         * @param index_ya dimension folded index for year and age
-         * @param age age index
-         */
-        inline void CalculateInitialNumbersAA(int index_ya, int a) { //inline all function unless complicated
-          this -> numbers_at_age[index_ya] = this -> naa[a];  
-        }
-        
-        /**
-         * @brief Calculates mortality at an index, year, and age
-         * 
-         * @param index_ya dimension folded index for year and age
-         * @param year year index
-         * @param age age index
-         */
-        void CalculateMortality(int index_ya, int year, int age) {
-          for (size_t fleet_=0; fleet_ < this -> nfleets; fleet_++) {
-            int index_yf = year * this -> nfleets + fleet_; //index by fleet and years to dimension fold
-            this -> mortality_F[index_ya] += Fmort[index_yf] * this -> fleets[fleet_] -> selectivity->evaluate(age);
-          }
-          this -> mortality_Z[index_ya] = this -> M[index_ya] + this -> mortality_F[index_ya];
-        }
-
-        
-        /**
-         * @brief Calculates numbers at age at year and age specific indices
-         * 
-         * @param index_ya dimension folded index for year and age
-         * @param index_ya2 dimension folded index for year-1 and age-1
-         */
-        inline void CalculateNumbersAA(int index_ya, int index_ya2) {
-          //using Z from previous age/year - is this correct?
-          this -> numbers_at_age[index_ya] = 
-            this -> numbers_at_age[index_ya2] *
-            (exp(- this -> mortality_Z[index_ya2]));
-        }
-
-        
-        //used to calculate derived values; not currently used in the model
-        
-        /**
-         * @brief Calculates unfished numbers at age at year and age specific indices
-         * 
-         * @param index_ya dimension folded index for year and age
-         * @param index_ya2 dimension folded index for year-1 and age-1
-         */
-        inline void CalculateUnfishedNumbersAA(int index_ya, int index_ya2) {
-          //using M from previous age/year - is this correct?
-          this -> unfished_numbers_at_age[index_ya] = 
-            this -> unfished_numbers_at_age[index_ya2] *
-            (exp(- this -> M[index_ya2]));
-        }
-        
-        /**
-         * @brief Calculates spawning biomass
-         * 
-         * @param index_ya dimension folded index for year and age
-         * @param year the year spawning biomass is being aggregated for
-         * @param age the age who's biomass is being added into total spawning biomass 
-         */
-        void CalculateSpawningBiomass(int index_ya, int year, int age) {
-          this -> spawning_biomass[year] += this -> proportion_female * 
-            this -> numbers_at_age[index_ya] * 
-            this -> proportion_mature_at_age[age] * 
-            this -> weight_at_age[age];
-        }
-
-        /**
-         * @brief Calculates unfished spawning biomass
-         * 
-         * @param index_ya dimension folded index for year and age
-         * @param year the year unfished spawning biomass is being aggregated for
-         * @param age the age who's biomass is being added into total unfished spawning biomass 
-         */
-        void CalculateUnfishedSpawningBiomass(int index_ya, int year, int age) {
-          this -> unfished_spawning_biomass[year] += this -> proportion_female * 
-            this -> unfished_numbers_at_age[index_ya] * 
-            this -> proportion_mature_at_age[age] * 
-            this -> weight_at_age[age];
-
-        }
-
-        /**
-         * @brief Calculates expected recruitment for a given year
-         * 
-         * @param index_ya dimension folded index for year and age
-         * @param year the year recruitment is being calculated for
-         */
-        void CalculateRecruitment(int index_ya, int year) {
-          this -> numbers_at_age[index_ya] = 
-            this -> recruitment -> evaluate(this -> spawning_biomass[year-1], 
-            this -> unfished_spawning_biomass[year-1]) * 
-            this -> recruitment -> recruit_deviations[year];
-        }
-
-        /**
-         * @brief Calculates expected total catch by fleet in weight
-         * 
-         * @param year the year catch is being calculated for
-         * @param age the age who's yeild is being added into total catch 
-         */
-        void CalculateCatch(int year, int age) {
-          for (size_t fleet_=0; fleet_ < this -> nfleets; fleet_++) {
-            int index_yaf = year * this -> nages * this->nfleets + 
-              age * this -> nfleets + fleet_;
-            int index_yf = year * this->nfleets + fleet_; //index by fleet and years to dimension fold
-            
-            this -> expected_catch[index_yf] += 
-              this -> catch_weight_at_age[index_yaf];
-
-            fleets[fleet_] -> expected_catch[index_yf] += 
-              this -> catch_weight_at_age[index_yaf];
-          }
-        }
-
-        /**
-         * @brief Calculates population biomass indices by fleet
-         * 
-         * @param index_ya dimension folded index for year and age
-         * @param year the year the abundance index is being calculated for
-         * @param age the age who's biomass is being added into the index calculation
-         */
-        void CalculateIndex(int index_ya, int year, int age) {
-          for (size_t fleet_=0; fleet_ < this -> nfleets; fleet_++) {
-             //index by fleet and years to dimension fold
-            int index_yf = year * this -> nfleets + fleet_;
-            // I = qN (N is total numbers), I is an index in numbers
-            Type index_;
-            
-            index_ = this -> q[fleet_] * 
-              this -> fleets[fleet_] -> selectivity -> evaluate(age) * 
-              this -> numbers_at_age[index_ya] *
-              this -> weight_at_age[age];
-              
-            this -> expected_index[index_yf] += index_;
-            fleets[fleet_] -> expected_index[index_yf] += index_;
-          }
-        }
-
-        /**
-         * @brief Calculates expected composition of fleet landings in numbers at age
-         * 
-         * @param index_ya dimension folded index for year and age
-         * @param year the year composition is being calculated for
-         * @param age the age composition is being calculated for
-         */
-        //don't need separate function for survey - both survey and fishery treated as 'fleet'
-        void CalculateCatchNumbersAA(int index_ya, int year, int age) {
-          for (size_t fleet_=0; fleet_ < this -> nfleets; fleet_++) {
-            int index_yaf = year * this -> nages * this -> nfleets + age * this -> nfleets + fleet_;
-            int index_yf = year * this -> nfleets + fleet_; //index by fleet and years to dimension fold
-            // make an intermediate value in order to set multiple members (of 
-            // current and fleet objects) to that value.
-            Type catch_; //catch_ is used to avoid using the c++ keyword catch
-            //Baranov Catch Equation
-            catch_ = 
-              (this -> Fmort[index_yf] * 
-              this -> fleets[fleet_] -> selectivity -> evaluate(age) ) /
-              this -> mortality_Z[index_ya] * 
-              this -> numbers_at_age[index_ya] * 
-              (1 - exp(-(this->mortality_Z[index_ya])));
-            this -> catch_numbers_at_age[index_yaf] += catch_;
-            fleets[fleet_] -> catch_numbers_at_age[index_yaf] += catch_;
-          }
-        }
-
-        /**
-         * @brief Calculates expected composition of fleet landings in weight at age
-         * 
-         * @param year the year composition is being calculated for
-         * @param age the age composition is being calculated for
-         */
-        void CalculateCatchWeightAA(int year, int age) {
-          for (size_t fleet_=0; fleet_ < this -> nfleets; fleet_++) {
-            int index_yaf = year * this -> nages * this -> nfleets + age * this -> nfleets + fleet_;
-            this->catch_weight_at_age[index_yaf] =
-              this->catch_numbers_at_age[index_yaf] *
-              this -> weight_at_age[age];
-          }
-        }
-
-        /**
-         * @brief Calculates expected expected proportion of individuals mature at age
-         * 
-         * @param index_ya dimension folded index for year and age
-         * @param age the age maturity is being calculated for
-         */
-        void CalculateMaturityAA(int index_ya, int age) {
-          //this->maturity is pointing to the maturity module, which has
-          // an evaluate function. -> can be nested.
-          this -> proportion_mature_at_age[index_ya] = 
-            this -> maturity -> evaluate(age);
-        }
-
-        void Evaluate() { // for loop for everything, call functions above.
-        
-        /*
-          Sets derived vectors to zero
-          Performs parameters transformations 
-          Sets recruitment deviations to mean 0, and then adds bias adjustment.
-        */
-         Prepare();      
-         /*
-          start at year=0, age=0; 
-          here year 0 is the estimated initial stock structure and age 0 are recruits
-          loops start at zero with if statements inside to specify unique code for 
-          initial structure and recruitment 0 loops. Could also have started loops at
-          1 with initial structure and recruitment setup outside the loops.
-
-          year loop is extended to <= nyears because SSB is calculted as the start of the year 
-          value and by extending one extra year we get estimates of the population structure
-          at the end of the final year. An alternative approach would be to keep initial numbers
-          at age in it's own vector and each year to include the population structure at the end of
-          the year. This is likely a null point given that we are planning to modify to an event/stanza
-          based structure in later milestones which will elimitate this confusion by explicity
-          referencing the exact date (or period of averaging) at which any calculation or output is 
-          being made. 
-         */
-         for (size_t y = 0; y <= this->nyears; y++) {
-            for (size_t a = 0; a < this->nages; a++) {
-              /*
-               index naming defines the dimensional folding structure 
-               i.e. index_ya is referencing folding over years and ages.
-              */
-              int index_ya = y * this -> nages + a;
-              /*
-               Mortality rates are not estimated in the final year which is 
-               used to show expected stock structure at the end of the model period.
-               This is because biomass in year i represents biomass at the start of 
-               the year. 
-               Should we add complexity to track more values such as start, 
-               mid, and end biomass in all years where, start biomass=end biomass of the 
-               previous year? Referenced above, this is probably not worth exploring as 
-               later milestone changes will eliminate this confusion.
-              */
-              if (y < this-> nyears) {
-                /*
-                 First thing we need is total mortality aggregated across all fleets
-                 to inform the subsequent catch and change in numbers at age calculations.
-                 This is only calculated for years < nyears as these are the model estimated
-                 years with data. The year loop extends to y=nyears so that population numbers
-                 at age and SSB can be calculated at the end of the last year of the model
-                */
-                CalculateMortality(index_ya, y, a);
-              }
-              CalculateMaturityAA(index_ya, a);
-              /* if statements needed because some quantities are only needed 
-              for the first year and/or age, so these steps are included here. 
-              */ 
-              if (y == 0) {
-                //Initial numbers at age is a user input or estimated parameter vector.
-                CalculateInitialNumbersAA(index_ya, a);
-                if(a == 0) {
-                  this -> unfished_numbers_at_age[index_ya] = 
-                    this -> recruitment -> rzero;
-                } else {
-                  CalculateUnfishedNumbersAA(index_ya, a);
-                }
-                /*
-                 Fished and unfished spawning biomass vectors are summing biomass at age
-                 across ages to allow calculation of recruitment in the next year.
-                */
-                CalculateSpawningBiomass(index_ya, y, a);
-                CalculateUnfishedSpawningBiomass(index_ya, y, a);
-              } else {
-                if (a == 0) {
-                  //Set the nrecruits for age a=0 year y (use pointers instead of functional returns)
-                  //assuming fecundity = 1 and 50:50 sex ratio
-                  CalculateRecruitment(index_ya, y); 
-                  this -> unfished_numbers_at_age[index_ya] = 
-                    this -> recruitment -> rzero;
-                } else {
-                  int index_ya2 = (y-1) * nages + (a-1);
-                  CalculateNumbersAA(index_ya, index_ya2);
-                  CalculateUnfishedNumbersAA(index_ya, index_ya2);
-                }
-                CalculateSpawningBiomass(index_ya, y, a);
-                CalculateUnfishedSpawningBiomass(index_ya, y, a);
-              }
-              
-              /*
-              Here composition, total catch, and index values are calculated for all years with reference
-              data. They are not calculated for y=nyears as there is this is just to get final population 
-              structure at the end of the terminal year.
-              */
-              if (y < this->nyears) {
-                CalculateCatchNumbersAA(index_ya, y, a);
-                CalculateCatchWeightAA(y, a);
-                CalculateCatch(y, a); 
-                CalculateIndex(index_ya, y, a); 
-              }
-            }
-          }
-        }
-    };
-    template <class Type>
-    uint32_t Population<Type>::id_g = 0;
-
-} // namespace fims
-=======
 /*TODO:
 Review, add functions to evaluate, push vectors back to fleet (or point to fleet
 directly?)
@@ -953,6 +507,5 @@
 uint32_t Population<Type>::id_g = 0;
 
 }  // namespace fims
->>>>>>> fdfae44f
 
 #endif /* FIMS_POPULATION_DYNAMICS_POPULATION_HPP */