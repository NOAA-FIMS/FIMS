/*
 * This File is part of the NOAA, National Marine Fisheries Service
 * Fisheries Integrated Modeling System project.
 * Refer to the LICENSE file for reuse information.
 *
 */
#ifndef POPULATION_DYNAMICS_SELECTIVITY_DOUBLE_LOGISTIC_HPP
#define POPULATION_DYNAMICS_SELECTIVITY_DOUBLE_LOGISTIC_HPP

//#include "../../../interface/interface.hpp"
#include "../../../common/fims_math.hpp"
#include "selectivity_base.hpp"

namespace fims_popdy {

/**
 * @brief DoubleLogisticSelectivity class that returns the double logistic
 * function value from fims_math.
 */
template <typename Type>
struct DoubleLogisticSelectivity : public SelectivityBase<Type> {
  Type inflection_point_asc;  /*!< 50% quantile of the value of the quantity of interest
                (x)  on the ascending limb of the double logistic curve; e.g. age
                at  which 50% of the fish are selected */
  Type slope_asc;   /*!<scalar multiplier of difference between quantity of
                interest   value (x) and inflection_point on the ascending limb of the
                double   logistic   curve*/
  Type inflection_point_desc; /*!< 50% quantile of the value of the quantity of interest
               (x) on the descending limb of the double logistic curve; e.g.
               age at which 50% of the fish are selected */
  Type slope_desc;  /*!<scalar multiplier of difference between quantity of
               interest  value (x) and inflection_point on the descending limb of the
               double  logistic  curve */

  DoubleLogisticSelectivity() : SelectivityBase<Type>() {}

  virtual ~DoubleLogisticSelectivity() {}
  /**
   * @brief Method of the double logistic selectivity class that implements the
   * double logistic function from FIMS math.
   *
   * \f$ \frac{1.0}{ 1.0 + exp(-1.0 * slope_{asc} (x - inflection_point_{asc}))}
   * \left(1-\frac{1.0}{ 1.0 + exp(-1.0 * slope_{desc} (x - inflection_point_{desc}))}
   * \right)\f$
   *
   * @param x  The independent variable in the double logistic function (e.g.,
   * age or size in selectivity).
   */
  virtual const Type evaluate(const Type &x) {
<<<<<<< HEAD
    return fims_math::double_logistic<Type>(inflection_point_asc, slope_asc, inflection_point_desc,
                                       slope_desc, x);
=======
    return fims_math::double_logistic<Type>(median_asc, slope_asc, median_desc,
                                            slope_desc, x);
>>>>>>> 6dc7754f
  }
};

}  // namespace fims_popdy

#endif /* POPULATION_DYNAMICS_SELECTIVITY_DOUBLE_LOGISTIC_HPP */<|MERGE_RESOLUTION|>--- conflicted
+++ resolved
@@ -47,13 +47,8 @@
    * age or size in selectivity).
    */
   virtual const Type evaluate(const Type &x) {
-<<<<<<< HEAD
     return fims_math::double_logistic<Type>(inflection_point_asc, slope_asc, inflection_point_desc,
                                        slope_desc, x);
-=======
-    return fims_math::double_logistic<Type>(median_asc, slope_asc, median_desc,
-                                            slope_desc, x);
->>>>>>> 6dc7754f
   }
 };
 
