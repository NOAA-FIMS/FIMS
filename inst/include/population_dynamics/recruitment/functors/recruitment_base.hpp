--- conflicted
+++ resolved
@@ -32,13 +32,8 @@
 struct RecruitmentBase : public fims_model_object::FIMSObject<Type> {
   static uint32_t id_g; /**< reference id for recruitment object*/
 
-<<<<<<< HEAD
   fims::Vector<Type>
       recruit_deviations;            /*!< A vector of recruitment deviations */
-=======
-  typename fims::ModelTraits<Type>::ParameterVector
-      log_recruit_devs;            /*!< A vector of log recruitment deviations */
->>>>>>> 36fe2ad2
   bool constrain_deviations = false; /*!< A flag to indicate if recruitment
                                  deviations are summing to zero or not */
 
