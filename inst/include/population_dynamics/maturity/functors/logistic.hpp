/*
 * This File is part of the NOAA, National Marine Fisheries Service
 * Fisheries Integrated Modeling System project.
 * Refer to the LICENSE file for reuse information.
 *
 * The purpose of this file is to define the LogisticMaturity class, which
 * inherits from the MaturityBase class
 */
#ifndef POPULATION_DYNAMICS_MATURITY_LOGISTIC_HPP
#define POPULATION_DYNAMICS_MATURITY_LOGISTIC_HPP

//#include "../../../interface/interface.hpp"
#include "../../../common/fims_math.hpp"
#include "maturity_base.hpp"

namespace fims_popdy {

/**
 *  @brief LogisticMaturity class that returns the logistic function value
 * from fims_math.
 */
template <typename Type>
struct LogisticMaturity : public MaturityBase<Type> {
  Type inflection_point; /*!< 50% quantile of the value of the quantity of interest (x);
               e.g. age at which 50% of the fish are mature */
  Type slope;  /*!<scalar multiplier of difference between quantity of interest
               value (x) and inflection_point */

  LogisticMaturity() : MaturityBase<Type>() {}

  /**
   * @brief Method of the logistic maturity class that implements the
   * logistic function from FIMS math.
   *
   * \f[ \frac{1.0}{ 1.0 + exp(-1.0 * slope (x - inflection_point))} \f]
   *
   * @param x  The independent variable in the logistic function (e.g., age or
   * size at maturity).
   */
<<<<<<< HEAD
  virtual const Type evaluate(const Type & x) {
    return fims_math::logistic<Type>(inflection_point, slope, x);
=======
  virtual const Type evaluate(const Type& x) {
    return fims_math::logistic<Type>(median, slope, x);
>>>>>>> 6dc7754f
  }
};

}  // namespace fims_popdy

#endif /* POPULATION_DYNAMICS_MATURITY_LOGISTIC_HPP */<|MERGE_RESOLUTION|>--- conflicted
+++ resolved
@@ -37,13 +37,9 @@
    * @param x  The independent variable in the logistic function (e.g., age or
    * size at maturity).
    */
-<<<<<<< HEAD
+
   virtual const Type evaluate(const Type & x) {
     return fims_math::logistic<Type>(inflection_point, slope, x);
-=======
-  virtual const Type evaluate(const Type& x) {
-    return fims_math::logistic<Type>(median, slope, x);
->>>>>>> 6dc7754f
   }
 };
 
