/*! \file fleet.hpp
 *
 * This File is part of the NOAA, National Marine Fisheries Service
 * Fisheries Integrated Modeling System project.
 * Refer to the LICENSE file for reuse information.
 *
 * The purpose of this file is to declare the growth functor class
 * which is the base class for all growth functors.
 */
#ifndef FIMS_POPULATION_DYNAMICS_FLEET_HPP
#define FIMS_POPULATION_DYNAMICS_FLEET_HPP

#include "../../common/data_object.hpp"
#include "../../common/model_object.hpp"
#include "../../distributions/distributions.hpp"
#include "../selectivity/selectivity.hpp"

namespace fims {

<<<<<<< HEAD
    /** @brief Base class for all fleets.
     *
     * @tparam Type The type of the fleet object.
     **/
    template<class Type>
    struct Fleet : public FIMSObject<Type> {
        static uint32_t id_g; /*!< reference id for fleet object*/
        size_t nyears; /*!< the number of years in the model*/
        size_t nages; /*!< the number of ages in the model*/


        //data objects
        int observed_catch_data_id = -999; /*!< id of observed catch data object*/
        std::shared_ptr<fims::DataObject<Type> > observed_catch_data; /*!< observed catch data object*/

        int observed_index_data_id = -999; /*!< id of observed index data object*/
        std::shared_ptr<fims::DataObject<Type> > observed_index_data; /*!< observed index data object*/

        int observed_agecomp_data_id = -999; /*!< id of observed agecomp data object*/
        std::shared_ptr<fims::DataObject<Type> > observed_agecomp_data; /*!< observed agecomp data object*/

        //likelihood components
        int catch_likelihood_id = -999; /*!< id of catch likelihood component*/
        std::shared_ptr<fims::DistributionsBase<Type> > catch_likelihood; /*!< catch likelihood component*/

        int index_likelihood_id = -999; /*!< id of index likelihood component*/
        std::shared_ptr<fims::DistributionsBase<Type> > index_likelihood; /*!< index likelihood component*/

        int agecomp_likelihood_id = -999; /*!< id of agecomp likelihood component*/
        std::shared_ptr<fims::DistributionsBase<Type> > agecomp_likelihood; /*!< agecomp likelihood component*/

        //selectivity
        int selectivity_id = -999;  /*!< id of selectivity component*/
        std::shared_ptr<fims::SelectivityBase<Type> > selectivity; /*!< selectivity component*/

        //derived quantities
        std::vector<Type> expected_catch; /*!<model expected total catch*/
        std::vector<Type> expected_index; /*!<model expected index of abundance*/
        std::vector<Type> catch_numbers_at_age; /*!<model expected catch at age*/
        

        /**
         * @brief Constructor.
         */
        Fleet() {
            this->id = Fleet::id_g++;
        }

        /**
        * @brief Destructor.
        */
        virtual ~Fleet() {}

        /**
         * @brief Intialize Fleet Class
         * @param nyears The number of years in the model.
         * @param nages The number of ages in the model.
        */
        void Initialize(int nyears, int nages) {
            this -> nyears = nyears;
            this -> nages = nages;

            expected_catch.resize(nyears);
            expected_index.resize(nyears); // assume index is for all ages.
            catch_numbers_at_age.resize(nyears * nages);
        }

        /**
         * @brief Sum of index and agecomp likelihoods
         * @param do_log Whether to take the log of the likelihood.
         */
        const Type likelihood(bool do_log) {
            return this -> catch_likelihood -> evaluate(do_log) 
                    + this -> index_likelihood->evaluate(do_log)
                    + this -> agecomp_likelihood->evaluate(do_log);
        }

    };

    // default id of the singleton fleet class
    template <class Type>
    uint32_t Fleet<Type>::id_g = 0;

} // end namespace fims
=======
/** @brief Base class for all fleets.
 *
 * @tparam Type The type of the fleet object.
 **/
template <class Type>
struct Fleet : public FIMSObject<Type> {
  static uint32_t id_g; /*!< reference id for fleet object*/
  size_t nyears;        /*!< the number of years in the model*/
  size_t nages;         /*!< the number of ages in the model*/

  // data objects
  int observed_catch_data_id = -999; /*!< id of observed catch data object*/
  std::shared_ptr<fims::DataObject<Type>>
      observed_catch_data; /*!< observed catch data object*/

  int observed_index_data_id = -999; /*!< id of observed index data object*/
  std::shared_ptr<fims::DataObject<Type>>
      observed_index_data; /*!< observed index data object*/

  int observed_agecomp_data_id = -999; /*!< id of observed agecomp data object*/
  std::shared_ptr<fims::DataObject<Type>>
      observed_agecomp_data; /*!< observed agecomp data object*/

  // likelihood components
  int catch_likelihood_id = -999; /*!< id of catch likelihood component*/
  std::shared_ptr<fims::DistributionsBase<Type>>
      catch_likelihood; /*!< catch likelihood component*/

  int index_likelihood_id = -999; /*!< id of index likelihood component*/
  std::shared_ptr<fims::DistributionsBase<Type>>
      index_likelihood; /*!< index likelihood component*/

  int agecomp_likelihood_id = -999; /*!< id of agecomp likelihood component*/
  std::shared_ptr<fims::DistributionsBase<Type>>
      agecomp_likelihood; /*!< agecomp likelihood component*/

  // selectivity
  int selectivity_id = -999; /*!< id of selectivity component*/
  std::shared_ptr<fims::SelectivityBase<Type>>
      selectivity; /*!< selectivity component*/

  // Mortality and catchability
  std::vector<Type> log_Fmort; /*!< estimated parameter: log Fishing mortality*/
  std::vector<Type>
      log_q; /*!< estimated parameter: catchability of the fleet */

  std::vector<Type> Fmort; /*!< transformed parameter: Fishing mortality*/
  std::vector<Type>
      q; /*!< transofrmed parameter: the catchability of the fleet */

  // derived quantities
  std::vector<Type> catch_at_age;    /*!<derived quantity catch at age*/
  std::vector<Type> catch_index;     /*!<derived quantity catch index*/
  std::vector<Type> age_composition; /*!<derived quantity age composition*/

  // derived quantities
  std::vector<Type> expected_catch; /*!<model expected total catch*/
  std::vector<Type> expected_index; /*!<model expected index of abundance*/
  std::vector<Type> catch_numbers_at_age; /*!<model expected catch at age*/

  /**
   * @brief Constructor.
   */
  Fleet() { this->id = Fleet::id_g++; }

  /**
   * @brief Destructor.
   */
  virtual ~Fleet() {}

  /**
   * @brief Intialize Fleet Class
   * @param nyears The number of years in the model.
   * @param nages The number of ages in the model.
   */
  void Initialize(int nyears, int nages) {
    this->nyears = nyears;
    this->nages = nages;

    catch_at_age.resize(nyears * nages);
    catch_index.resize(nyears);  // assume index is for all ages.
    age_composition.resize(nyears * nages);
    expected_catch.resize(nyears);
    expected_index.resize(nyears);  // assume index is for all ages.
    catch_numbers_at_age.resize(nyears * nages);

    log_Fmort.resize(nyears);
    Fmort.resize(nyears);
    log_q.resize(nyears);
    q.resize(nyears);
  }

  /**
   * @brief Prepare to run the fleet module. Called at each model itartion, and
   * used to exponentiate the log q and Fmort parameters prior to evaluation.
   *
   */
  void Prepare() {
    // for(size_t fleet_ = 0; fleet_ <= this->nfleets; fleet_++) {
    // this -> Fmort[fleet_] = fims::exp(this -> log_Fmort[fleet_]);
    for (size_t year = 0; year < this->nyears; year++) {
      this->Fmort[year] = fims::exp(this->log_Fmort[year]);
      this->q[year] = fims::exp(this->log_q[year]);
    }
  }

  /**
   * @brief Sum of index and agecomp likelihoods
   * @param do_log Whether to take the log of the likelihood.
   */
  const Type likelihood(bool do_log) {
    return this->index_likelihood->evaluate(do_log) +
           this->agecomp_likelihood->evaluate(do_log);
  }
};

// default id of the singleton fleet class
template <class Type>
uint32_t Fleet<Type>::id_g = 0;

}  // end namespace fims
>>>>>>> fdfae44f

#endif /* FIMS_POPULATION_DYNAMICS_FLEET_HPP */<|MERGE_RESOLUTION|>--- conflicted
+++ resolved
@@ -17,121 +17,6 @@
 
 namespace fims {
 
-<<<<<<< HEAD
-    /** @brief Base class for all fleets.
-     *
-     * @tparam Type The type of the fleet object.
-     **/
-    template<class Type>
-    struct Fleet : public FIMSObject<Type> {
-        static uint32_t id_g; /*!< reference id for fleet object*/
-        size_t nyears; /*!< the number of years in the model*/
-        size_t nages; /*!< the number of ages in the model*/
-
-
-        //data objects
-        int observed_catch_data_id = -999; /*!< id of observed catch data object*/
-        std::shared_ptr<fims::DataObject<Type> > observed_catch_data; /*!< observed catch data object*/
-
-        int observed_index_data_id = -999; /*!< id of observed index data object*/
-        std::shared_ptr<fims::DataObject<Type> > observed_index_data; /*!< observed index data object*/
-
-        int observed_agecomp_data_id = -999; /*!< id of observed agecomp data object*/
-        std::shared_ptr<fims::DataObject<Type> > observed_agecomp_data; /*!< observed agecomp data object*/
-
-        //likelihood components
-        int catch_likelihood_id = -999; /*!< id of catch likelihood component*/
-        std::shared_ptr<fims::DistributionsBase<Type> > catch_likelihood; /*!< catch likelihood component*/
-
-        int index_likelihood_id = -999; /*!< id of index likelihood component*/
-        std::shared_ptr<fims::DistributionsBase<Type> > index_likelihood; /*!< index likelihood component*/
-
-        int agecomp_likelihood_id = -999; /*!< id of agecomp likelihood component*/
-        std::shared_ptr<fims::DistributionsBase<Type> > agecomp_likelihood; /*!< agecomp likelihood component*/
-
-        //selectivity
-        int selectivity_id = -999;  /*!< id of selectivity component*/
-        std::shared_ptr<fims::SelectivityBase<Type> > selectivity; /*!< selectivity component*/
-
-        //derived quantities
-        std::vector<Type> expected_catch; /*!<model expected total catch*/
-        std::vector<Type> expected_index; /*!<model expected index of abundance*/
-        std::vector<Type> catch_numbers_at_age; /*!<model expected catch at age*/
-        
-
-        /**
-         * @brief Constructor.
-         */
-        Fleet() {
-            this->id = Fleet::id_g++;
-        }
-
-        /**
-        * @brief Destructor.
-        */
-        virtual ~Fleet() {}
-
-        /**
-         * @brief Intialize Fleet Class
-         * @param nyears The number of years in the model.
-         * @param nages The number of ages in the model.
-        */
-        void Initialize(int nyears, int nages) {
-            this -> nyears = nyears;
-            this -> nages = nages;
-
-            expected_catch.resize(nyears);
-            expected_index.resize(nyears); // assume index is for all ages.
-            catch_numbers_at_age.resize(nyears * nages);
-        }
-
-        /**
-         * @brief Sum of index and agecomp likelihoods
-         * @param do_log Whether to take the log of the likelihood.
-         */
-        const Type likelihood(bool do_log) {
-            return this -> catch_likelihood -> evaluate(do_log) 
-                    + this -> index_likelihood->evaluate(do_log)
-                    + this -> agecomp_likelihood->evaluate(do_log);
-        }
-
-    };
-
-    // default id of the singleton fleet class
-    template <class Type>
-    uint32_t Fleet<Type>::id_g = 0;
-
-} // end namespace fims
-=======
-/** @brief Base class for all fleets.
- *
- * @tparam Type The type of the fleet object.
- **/
-template <class Type>
-struct Fleet : public FIMSObject<Type> {
-  static uint32_t id_g; /*!< reference id for fleet object*/
-  size_t nyears;        /*!< the number of years in the model*/
-  size_t nages;         /*!< the number of ages in the model*/
-
-  // data objects
-  int observed_catch_data_id = -999; /*!< id of observed catch data object*/
-  std::shared_ptr<fims::DataObject<Type>>
-      observed_catch_data; /*!< observed catch data object*/
-
-  int observed_index_data_id = -999; /*!< id of observed index data object*/
-  std::shared_ptr<fims::DataObject<Type>>
-      observed_index_data; /*!< observed index data object*/
-
-  int observed_agecomp_data_id = -999; /*!< id of observed agecomp data object*/
-  std::shared_ptr<fims::DataObject<Type>>
-      observed_agecomp_data; /*!< observed agecomp data object*/
-
-  // likelihood components
-  int catch_likelihood_id = -999; /*!< id of catch likelihood component*/
-  std::shared_ptr<fims::DistributionsBase<Type>>
-      catch_likelihood; /*!< catch likelihood component*/
-
-  int index_likelihood_id = -999; /*!< id of index likelihood component*/
   std::shared_ptr<fims::DistributionsBase<Type>>
       index_likelihood; /*!< index likelihood component*/
 
@@ -224,6 +109,5 @@
 uint32_t Fleet<Type>::id_g = 0;
 
 }  // end namespace fims
->>>>>>> fdfae44f
 
 #endif /* FIMS_POPULATION_DYNAMICS_FLEET_HPP */