/*! \file fleet.hpp
 *
 * This File is part of the NOAA, National Marine Fisheries Service
 * Fisheries Integrated Modeling System project.
 * Refer to the LICENSE file for reuse information.
 *
 * The purpose of this file is to declare the growth functor class
 * which is the base class for all growth functors.
 */
#ifndef FIMS_POPULATION_DYNAMICS_FLEET_HPP
#define FIMS_POPULATION_DYNAMICS_FLEET_HPP

#include "../../common/data_object.hpp"
#include "../../common/model_object.hpp"
#include "../../distributions/distributions.hpp"
#include "../selectivity/selectivity.hpp"

namespace fims
{

  /** @brief Base class for all fleets.
   *
   * @tparam Type The type of the fleet object.
   **/
  template <class Type>
  struct Fleet : public FIMSObject<Type>
  {
    static uint32_t id_g; /*!< reference id for fleet object*/
    size_t nyears;        /*!< the number of years in the model*/
    size_t nages;         /*!< the number of ages in the model*/

    // data objects
    int observed_catch_data_id = -999; /*!< id of observed catch data object*/
    std::shared_ptr<fims::DataObject<Type>>
        observed_catch_data; /*!< observed catch data object*/

    int observed_index_data_id = -999; /*!< id of observed index data object*/
    std::shared_ptr<fims::DataObject<Type>>
        observed_index_data; /*!< observed index data object*/

    int observed_agecomp_data_id = -999; /*!< id of observed agecomp data object*/
    std::shared_ptr<fims::DataObject<Type>>
        observed_agecomp_data; /*!< observed agecomp data object*/

    // likelihood components
    int catch_likelihood_id = -999; /*!< id of catch likelihood component*/
    std::shared_ptr<fims::DistributionsBase<Type>>
        catch_likelihood; /*!< catch likelihood component*/

    int index_likelihood_id = -999; /*!< id of index likelihood component*/
    std::shared_ptr<fims::DistributionsBase<Type>>
        index_likelihood; /*!< index likelihood component*/

    int agecomp_likelihood_id = -999; /*!< id of agecomp likelihood component*/
    std::shared_ptr<fims::DistributionsBase<Type>>
        agecomp_likelihood; /*!< agecomp likelihood component*/

    // selectivity
    int selectivity_id = -999; /*!< id of selectivity component*/
    std::shared_ptr<fims::SelectivityBase<Type>>
        selectivity; /*!< selectivity component*/

<<<<<<< HEAD
    // derived quantities
=======
    //Mortality and catchability
    std::vector<Type> log_Fmort; /*!< estimated parameter: log Fishing mortality*/
    std::vector<Type> log_q; /*!< estimated parameter: catchability of the fleet */
    
    std::vector<Type> Fmort; /*!< transformed parameter: Fishing mortality*/
    std::vector<Type> q; /*!< transofrmed parameter: the catchability of the fleet */

    // derived quantities 
>>>>>>> 478ba507
    std::vector<Type> catch_at_age;    /*!<derived quantity catch at age*/
    std::vector<Type> catch_index;     /*!<derived quantity catch index*/
    std::vector<Type> age_composition; /*!<derived quantity age composition*/

    // derived quantities
    std::vector<Type> expected_catch;       /*!<model expected total catch*/
    std::vector<Type> expected_index;       /*!<model expected index of abundance*/
    std::vector<Type> catch_numbers_at_age; /*!<model expected catch at age*/

    /**
     * @brief Constructor.
     */
    Fleet() { this->id = Fleet::id_g++; }

    /**
     * @brief Destructor.
     */
    virtual ~Fleet() {}

    /**
     * @brief Intialize Fleet Class
     * @param nyears The number of years in the model.
     * @param nages The number of ages in the model.
     */
    void Initialize(int nyears, int nages)
    {
      this->nyears = nyears;
      this->nages = nages;

      catch_at_age.resize(nyears * nages);
      catch_index.resize(nyears); // assume index is for all ages.
      age_composition.resize(nyears * nages);
<<<<<<< HEAD
    }

=======
      expected_catch.resize(nyears);
      expected_index.resize(nyears); // assume index is for all ages.
      catch_numbers_at_age.resize(nyears * nages);
      
      log_Fmort.resize(nyears);
      Fmort.resize(nyears);
      log_q.resize(nyears);
      q.resize(nyears);

    }

    void Prepare(){
      // for(size_t fleet_ = 0; fleet_ <= this->nfleets; fleet_++) {
      // this -> Fmort[fleet_] = fims::exp(this -> log_Fmort[fleet_]);
      for (size_t year = 0; year < this->nyears; year++)
      {
        this->Fmort[year] = fims::exp(this->log_Fmort[year]);
        this->q[year] = fims::exp(this->log_q[year]);
      }
    }
       
>>>>>>> 478ba507
    /**
     * @brief Sum of index and agecomp likelihoods
     * @param do_log Whether to take the log of the likelihood.
     */
<<<<<<< HEAD
    const Type likelihood(bool do_log)
    {
=======
    const Type likelihood(bool do_log) {
>>>>>>> 478ba507
      return this->index_likelihood->evaluate(do_log) +
             this->agecomp_likelihood->evaluate(do_log);
    }

  };

  // default id of the singleton fleet class
  template <class Type>
  uint32_t Fleet<Type>::id_g = 0;

} // end namespace fims

#endif /* FIMS_POPULATION_DYNAMICS_FLEET_HPP */<|MERGE_RESOLUTION|>--- conflicted
+++ resolved
@@ -60,9 +60,6 @@
     std::shared_ptr<fims::SelectivityBase<Type>>
         selectivity; /*!< selectivity component*/
 
-<<<<<<< HEAD
-    // derived quantities
-=======
     //Mortality and catchability
     std::vector<Type> log_Fmort; /*!< estimated parameter: log Fishing mortality*/
     std::vector<Type> log_q; /*!< estimated parameter: catchability of the fleet */
@@ -71,7 +68,6 @@
     std::vector<Type> q; /*!< transofrmed parameter: the catchability of the fleet */
 
     // derived quantities 
->>>>>>> 478ba507
     std::vector<Type> catch_at_age;    /*!<derived quantity catch at age*/
     std::vector<Type> catch_index;     /*!<derived quantity catch index*/
     std::vector<Type> age_composition; /*!<derived quantity age composition*/
@@ -104,10 +100,6 @@
       catch_at_age.resize(nyears * nages);
       catch_index.resize(nyears); // assume index is for all ages.
       age_composition.resize(nyears * nages);
-<<<<<<< HEAD
-    }
-
-=======
       expected_catch.resize(nyears);
       expected_index.resize(nyears); // assume index is for all ages.
       catch_numbers_at_age.resize(nyears * nages);
@@ -129,17 +121,11 @@
       }
     }
        
->>>>>>> 478ba507
     /**
      * @brief Sum of index and agecomp likelihoods
      * @param do_log Whether to take the log of the likelihood.
      */
-<<<<<<< HEAD
-    const Type likelihood(bool do_log)
-    {
-=======
     const Type likelihood(bool do_log) {
->>>>>>> 478ba507
       return this->index_likelihood->evaluate(do_log) +
              this->agecomp_likelihood->evaluate(do_log);
     }
