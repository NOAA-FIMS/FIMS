--- conflicted
+++ resolved
@@ -47,15 +47,8 @@
  */
 template <typename Type>
 struct Dmultinom : public DistributionsBase<Type> {
-<<<<<<< HEAD
   fims::Vector<Type> x; /*!< Vector of length K of integers */
   fims::Vector<Type> p; /*!< Vector of length K, specifying the probability for the K
-=======
-  /** EigenVector defined in interface.hpp */
-  using Vector = typename fims::ModelTraits<Type>::EigenVector;
-  Vector x; /**< Vector of length K of integers */
-  Vector p; /**< Vector of length K, specifying the probability for the K
->>>>>>> 36fe2ad2
                classes (note, unlike in R these must sum to 1). */
 
   Dmultinom() : DistributionsBase<Type>() {}
