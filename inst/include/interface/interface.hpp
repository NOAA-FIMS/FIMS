--- conflicted
+++ resolved
@@ -1,16 +1,10 @@
 /*
-<<<<<<< HEAD
- * File:   interface.hpp
+ * File: interface.hpp
  *
  * This File is part of the NOAA, National Marine Fisheries Service
  * Fisheries Integrated Modeling System project.
  * Refer to the LICENSE file for reuse information.
-=======
- * This File is part of the NOAA, National Marine Fisheries Service
- * Fisheries Integrated Modeling System project.
- * Refer to the LICENSE file for reuse information.
  *
->>>>>>> 3e830f86
  */
 
 #ifndef FIMS_INTERFACE_HPP
