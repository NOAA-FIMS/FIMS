/*
 * File:   rcpp_growth.hpp
 *
 * Author: Matthew Supernaw
 * National Oceanic and Atmospheric Administration
 * National Marine Fisheries Service
 * Email: matthew.supernaw@noaa.gov
 *
 * Created on May 31, 2022 at 12:04 PM
 *
 * This File is part of the NOAA, National Marine Fisheries Service
 * Fisheries Integrated Modeling System project.
 *
 * This software is a "United States Government Work" under the terms of the
 * United States Copyright Act.  It was written as part of the author's official
 * duties as a United States Government employee and thus cannot be copyrighted.
 * This software is freely available to the public for use. The National Oceanic
 * And Atmospheric Administration and the U.S. Government have not placed any
 * restriction on its use or reproduction.  Although all reasonable efforts have
 * been taken to ensure the accuracy and reliability of the software and data,
 * the National Oceanic And Atmospheric Administration and the U.S. Government
 * do not and cannot warrant the performance or results that may be obtained by
 * using this  software or data. The National Oceanic And Atmospheric
 * Administration and the U.S. Government disclaim all warranties, express or
 * implied, including warranties of performance, merchantability or fitness
 * for any particular purpose.
 *
 * Please cite the author(s) in any work or product based on this material.
 *
 */
#ifndef FIMS_INTERFACE_RCPP_RCPP_OBJECTS_RCPP_GROWTH_HPP
#define FIMS_INTERFACE_RCPP_RCPP_OBJECTS_RCPP_GROWTH_HPP

#include "../../../population_dynamics/growth/growth.hpp"
#include "rcpp_interface_base.hpp"

<<<<<<< HEAD
/****************************************************************
 * Growth Rcpp interface                                   *
 ***************************************************************/
class GrowthInterfaceBase : public FIMSRcppInterfaceBase {
 public:
  static uint32_t id_g;
  uint32_t id;
  static std::map<uint32_t, GrowthInterfaceBase*> live_objects;

  GrowthInterfaceBase() {
    this->id = GrowthInterfaceBase::id_g++;
    GrowthInterfaceBase::live_objects[this->id] = this;
    FIMSRcppInterfaceBase::fims_interface_objects.push_back(this);
  }

  virtual ~GrowthInterfaceBase() {}

  virtual uint32_t get_id() = 0;
};

uint32_t GrowthInterfaceBase::id_g = 1;
std::map<uint32_t, GrowthInterfaceBase*>
    GrowthInterfaceBase::live_objects;

/**
 * @brief Rcpp interface for EWAAgrowth as an S4 object. To instantiate
 * from R:
 * beverton_holt <- new(fims$beverton_holt)
 */
class EWAAGrowthInterface : public GrowthInterfaceBase {
 public:
  std::map<double, double> ewaa;

  EWAAGrowthInterface() : GrowthInterfaceBase() {}

  virtual ~EWAAGrowthInterface() {}

  virtual uint32_t get_id() { return this->id; }

  virtual bool add_to_fims_tmb() {
    // base model
    std::shared_ptr<fims::Information<TMB_FIMS_REAL_TYPE> > d0 =
        fims::Information<TMB_FIMS_REAL_TYPE>::GetInstance();

    std::shared_ptr<fims::EWAAgrowth<TMB_FIMS_REAL_TYPE> > b0 =
        std::make_shared<fims::EWAAgrowth<TMB_FIMS_REAL_TYPE> >();

    // set relative info
    b0->id = this->id;
    b0->ewaa = this->ewaa;
   
    // add to Information
    d0->growth_models[b0->id] = b0;

    return true;
  }
};

=======
>>>>>>> 41d1e189
#endif<|MERGE_RESOLUTION|>--- conflicted
+++ resolved
@@ -1,32 +1,9 @@
 /*
  * File:   rcpp_growth.hpp
  *
- * Author: Matthew Supernaw
- * National Oceanic and Atmospheric Administration
- * National Marine Fisheries Service
- * Email: matthew.supernaw@noaa.gov
- *
- * Created on May 31, 2022 at 12:04 PM
- *
  * This File is part of the NOAA, National Marine Fisheries Service
- * Fisheries Integrated Modeling System project.
- *
- * This software is a "United States Government Work" under the terms of the
- * United States Copyright Act.  It was written as part of the author's official
- * duties as a United States Government employee and thus cannot be copyrighted.
- * This software is freely available to the public for use. The National Oceanic
- * And Atmospheric Administration and the U.S. Government have not placed any
- * restriction on its use or reproduction.  Although all reasonable efforts have
- * been taken to ensure the accuracy and reliability of the software and data,
- * the National Oceanic And Atmospheric Administration and the U.S. Government
- * do not and cannot warrant the performance or results that may be obtained by
- * using this  software or data. The National Oceanic And Atmospheric
- * Administration and the U.S. Government disclaim all warranties, express or
- * implied, including warranties of performance, merchantability or fitness
- * for any particular purpose.
- *
- * Please cite the author(s) in any work or product based on this material.
- *
+ * Fisheries Integrated Modeling System project. See LICENSE file 
+ * for reuse information.
  */
 #ifndef FIMS_INTERFACE_RCPP_RCPP_OBJECTS_RCPP_GROWTH_HPP
 #define FIMS_INTERFACE_RCPP_RCPP_OBJECTS_RCPP_GROWTH_HPP
@@ -34,7 +11,6 @@
 #include "../../../population_dynamics/growth/growth.hpp"
 #include "rcpp_interface_base.hpp"
 
-<<<<<<< HEAD
 /****************************************************************
  * Growth Rcpp interface                                   *
  ***************************************************************/
@@ -93,6 +69,4 @@
   }
 };
 
-=======
->>>>>>> 41d1e189
 #endif