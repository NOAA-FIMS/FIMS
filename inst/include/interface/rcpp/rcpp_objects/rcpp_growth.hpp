--- conflicted
+++ resolved
@@ -2,11 +2,7 @@
  * File:   rcpp_growth.hpp
  *
  * This File is part of the NOAA, National Marine Fisheries Service
-<<<<<<< HEAD
- * Fisheries Integrated Modeling System project. See LICENSE file 
-=======
  * Fisheries Integrated Modeling System project. See LICENSE file
->>>>>>> 24458ce4
  * for reuse information.
  */
 #ifndef FIMS_INTERFACE_RCPP_RCPP_OBJECTS_RCPP_GROWTH_HPP
@@ -18,13 +14,6 @@
 /****************************************************************
  * Growth Rcpp interface                                   *
  ***************************************************************/
-<<<<<<< HEAD
-class GrowthInterfaceBase : public FIMSRcppInterfaceBase {
- public:
-  static uint32_t id_g;
-  uint32_t id;
-  static std::map<uint32_t, GrowthInterfaceBase*> live_objects;
-=======
 /**
  * @brief Rcpp interface that serves as the parent class for
  * Rcpp growth interfaces. This type should be inherited and not
@@ -38,7 +27,6 @@
   static std::map<uint32_t, GrowthInterfaceBase*> live_objects; /**<
   map relating the ID of the GrowthInterfaceBase to the GrowthInterfaceBase
   objects */
->>>>>>> 24458ce4
 
   GrowthInterfaceBase() {
     this->id = GrowthInterfaceBase::id_g++;
@@ -48,14 +36,6 @@
 
   virtual ~GrowthInterfaceBase() {}
 
-<<<<<<< HEAD
-  virtual uint32_t get_id() = 0;
-};
-
-uint32_t GrowthInterfaceBase::id_g = 1;
-std::map<uint32_t, GrowthInterfaceBase*>
-    GrowthInterfaceBase::live_objects;
-=======
   /** @brief get_id method for child growth interface objects to inherit **/
   virtual uint32_t get_id() = 0;
 
@@ -65,20 +45,11 @@
 
 uint32_t GrowthInterfaceBase::id_g = 1;
 std::map<uint32_t, GrowthInterfaceBase*> GrowthInterfaceBase::live_objects;
->>>>>>> 24458ce4
 
 /**
  * @brief Rcpp interface for EWAAgrowth as an S4 object. To instantiate
  * from R:
  * ewaa <- new(fims$EWAAgrowth)
-<<<<<<< HEAD
- * 
- */
-class EWAAGrowthInterface : public GrowthInterfaceBase {
- public:
-  std::vector<double> weights; /**< weights for each age class */
-  std::vector<double> ages; /**< ages for each age class */
-=======
  *
  */
 class EWAAGrowthInterface : public GrowthInterfaceBase {
@@ -89,31 +60,10 @@
 
   bool initialized = false; /**< boolean tracking if weights and ages
   vectors have been set */
->>>>>>> 24458ce4
 
   EWAAGrowthInterface() : GrowthInterfaceBase() {}
 
   virtual ~EWAAGrowthInterface() {}
-<<<<<<< HEAD
-
-  virtual uint32_t get_id() { return this->id; }
-
-  /** 
-   * @brief Create a map of input numeric vectors
-   * @param weights_ std::double vector of weights
-   * @param ages_ std::double vector of ages 
-   * @return std::map<double, double>
-   * 
-   * */
-  inline std::map<double, double> make_map(std::vector<double> ages,
-   std::vector<double> weights){
-    std::map<double, double> mymap;
-    if(ages.size() != weights.size()){
-      Rcpp::stop("ages and weights must be the same length");
-    }
-    for (uint32_t i = 0; i < ages.size(); i++) {
-        mymap.insert(std::pair<double, double>(ages[i], weights[i]));
-=======
   /** @brief get the id of the GrowthInterfaceBase object */
   virtual uint32_t get_id() { return this->id; }
 
@@ -129,17 +79,10 @@
     std::map<double, double> mymap;
     for (uint32_t i = 0; i < ages.size(); i++) {
       mymap.insert(std::pair<double, double>(ages[i], weights[i]));
->>>>>>> 24458ce4
     }
     return mymap;
   }
 
-<<<<<<< HEAD
-  std::map<double, double> ewaa = make_map(this->ages, this->weights);
-
-  double evaluate(double age){
-    fims::EWAAgrowth<double> EWAAGrowth = fims::EWAAgrowth<double>();
-=======
   /** @brief Rcpp interface to the EWAAgrowth evaluate method
    * you can call from R using
    * ewaagrowth.evaluate(age)
@@ -157,15 +100,11 @@
     } else {
       Rcpp::stop("this empirical weight at age object is already initialized");
     }
->>>>>>> 24458ce4
     EWAAGrowth.ewaa = this->ewaa;
     return EWAAGrowth.evaluate(age);
   }
 
-<<<<<<< HEAD
-=======
   /** @brief this adds the values to the TMB model object */
->>>>>>> 24458ce4
   virtual bool add_to_fims_tmb() {
     // base model
     std::shared_ptr<fims::Information<TMB_FIMS_REAL_TYPE> > d0 =
@@ -177,22 +116,12 @@
     // set relative info
     b0->id = this->id;
     b0->ewaa = this->ewaa;
-<<<<<<< HEAD
-   
-=======
-
->>>>>>> 24458ce4
     // add to Information
     d0->growth_models[b0->id] = b0;
 
     // add to Information
     d0->growth_models[b0->id] = b0;
 
-<<<<<<< HEAD
-    return true;
-  }
-  };
-=======
     // base model
     std::shared_ptr<fims::Information<TMB_FIMS_FIRST_ORDER> > d1 =
         fims::Information<TMB_FIMS_FIRST_ORDER>::GetInstance();
@@ -247,6 +176,5 @@
     return true;
   }
 };
->>>>>>> 24458ce4
 
 #endif