/*
 * File:   rcpp_recruitment.hpp
 *
 * This File is part of the NOAA, National Marine Fisheries Service
 * Fisheries Integrated Modeling System project. See LICENSE
 * file for reuse information.
 *
 */
#ifndef FIMS_INTERFACE_RCPP_RCPP_OBJECTS_RCPP_RECRUITMENT_HPP
#define FIMS_INTERFACE_RCPP_RCPP_OBJECTS_RCPP_RECRUITMENT_HPP

#include "../../../population_dynamics/recruitment/recruitment.hpp"
#include "rcpp_interface_base.hpp"

/****************************************************************
 * Recruitment Rcpp interface                                   *
 ***************************************************************/

/**
 * @brief RecruitmentInterfaceBase class should be inherited to
 * define different Rcpp interfaces for each possible Recruitment function
 * */
class RecruitmentInterfaceBase : public FIMSRcppInterfaceBase {
<<<<<<< HEAD
public:
    static uint32_t id_g; /**< static id of the recruitment interface base*/
    uint32_t id; /**< id of the recruitment interface base */
    static std::map<uint32_t, RecruitmentInterfaceBase*> live_objects;
    /**< map associating the ids of RecruitmentInterfaceBase to the objects */

    // static std::vector<double> recruit_deviations; /**< vector of recruitment
    // deviations*/
    /// static bool constrain_deviations; /**< whether or not the rec devs are
    /// constrained*/
    // static std::vector<double> rec_bias_adj; /**< a vector of bias adjustment
    // values*/

    RecruitmentInterfaceBase() {
        this->id = RecruitmentInterfaceBase::id_g++;
        RecruitmentInterfaceBase::live_objects[this->id] = this;
        FIMSRcppInterfaceBase::fims_interface_objects.push_back(this);
    }

    virtual ~RecruitmentInterfaceBase() {
    }

    /** @brief get the ID of the interface base object
     **/
    virtual uint32_t get_id() = 0;

    /** @brief evaluate method for child recruitment interface objects to inherit
     * **/
    virtual double evaluate(double spawners, double ssbzero) = 0;

    /**
     * @brief evaluate recruitment nll
     *
     * @return double
     */
    virtual double evaluate_nll() = 0;
=======
 public:
  static uint32_t id_g; /**< static id of the recruitment interface base*/
  uint32_t id;          /**< id of the recruitment interface base */
  static std::map<uint32_t, RecruitmentInterfaceBase*> live_objects;
  /**< map associating the ids of RecruitmentInterfaceBase to the objects */

  // static std::vector<double> recruit_deviations; /**< vector of recruitment
  // deviations*/
  /// static bool constrain_deviations; /**< whether or not the rec devs are
  /// constrained*/

  RecruitmentInterfaceBase() {
    this->id = RecruitmentInterfaceBase::id_g++;
    RecruitmentInterfaceBase::live_objects[this->id] = this;
    FIMSRcppInterfaceBase::fims_interface_objects.push_back(this);
  }

  virtual ~RecruitmentInterfaceBase() {}

  /** @brief get the ID of the interface base object
   **/
  virtual uint32_t get_id() = 0;

  /** @brief evaluate method for child recruitment interface objects to inherit
   * **/
  virtual double evaluate(double spawners, double ssbzero) = 0;

  /**
   * @brief evaluate recruitment nll
   *
   * @return double
   */
  virtual double evaluate_nll() = 0;
>>>>>>> 95b74c00
};

uint32_t RecruitmentInterfaceBase::id_g = 1;
std::map<uint32_t, RecruitmentInterfaceBase*>
RecruitmentInterfaceBase::live_objects;

/**
 * @brief Rcpp interface for Beverton-Holt as an S4 object. To instantiate
 * from R:
 * beverton_holt <- new(fims$beverton_holt)
 */
class BevertonHoltRecruitmentInterface : public RecruitmentInterfaceBase {
<<<<<<< HEAD
public:
    Parameter logit_steep; /**< steepness or the productivity of the stock*/
    Parameter log_rzero; /**< recruitment at unfished biomass */
    Parameter log_sigma_recruit; /**< the log of the stock recruit deviations */
    Rcpp::NumericVector recruit_bias_adjustment; /**<vector bias adjustment*/
    Rcpp::NumericVector deviations; /**< recruitment deviations*/
    bool estimate_deviations =
            false; /**< boolean describing whether to estimate */
    bool use_bias_correction =
            false; /**< boolean describing whether to do bias correction */

    BevertonHoltRecruitmentInterface() : RecruitmentInterfaceBase() {
    }

    virtual ~BevertonHoltRecruitmentInterface() {
    }

    virtual uint32_t get_id() {
        return this->id;
    }

    virtual double evaluate(double spawners, double ssbzero) {
        fims::SRBevertonHolt<double> BevHolt;

        BevHolt.logit_steep = this->logit_steep.value;
        if (this->logit_steep.value == 1.0) {
            warning(
                    "Steepness is subject to a logit transformation, so its value is "
                    "0.7848469. Fixing it at 1.0 is not currently possible.");
        }

        BevHolt.log_rzero = this->log_rzero.value;

        return BevHolt.evaluate(spawners, ssbzero);
    }

    virtual double evaluate_nll() {
        fims::SRBevertonHolt<double> NLL;

        NLL.log_sigma_recruit = this->log_sigma_recruit.value;
        NLL.recruit_deviations.resize(deviations.size()); // Vector from TMB
        NLL.recruit_bias_adjustment.resize(
                recruit_bias_adjustment.size()); // Vector from TMB
        for (int i = 0; i < deviations.size(); i++) {
            NLL.recruit_deviations[i] = deviations[i];
            NLL.recruit_bias_adjustment[i] = recruit_bias_adjustment[i];
        }
        FIMS_LOG << "Rec devs being passed to C++ are " << deviations << std::endl;

        Rcout << "Rec bias adj being passed to C++ are " << recruit_bias_adjustment
                << std::endl;

        NLL.use_recruit_bias_adjustment = this->use_bias_correction;
        NLL.estimate_recruit_deviations = this->estimate_deviations;
        return NLL.evaluate_nll();
    }

#ifdef TMB_MODEL

    template<typename Type>
    bool add_to_fims_tmb_internal() {
        std::shared_ptr<fims::Information<Type> > info =
                fims::Information<Type>::GetInstance();

        std::shared_ptr<fims::SRBevertonHolt<Type> > recruitment =
                std::make_shared<fims::SRBevertonHolt<Type> >();

        // set relative info
        recruitment->id = this->id;
        recruitment->logit_steep = this->logit_steep.value;
        if (this->logit_steep.estimated) {
            if (this->logit_steep.is_random_effect) {
                info->RegisterRandomEffect(recruitment->logit_steep);
            } else {
                info->RegisterParameter(recruitment->logit_steep);
            }
        }
        recruitment->log_rzero = this->log_rzero.value;
        if (this->log_rzero.estimated) {
            if (this->log_rzero.is_random_effect) {
                info->RegisterRandomEffect(recruitment->log_rzero);
            } else {
                info->RegisterParameter(recruitment->log_rzero);
            }
        }
        recruitment->log_sigma_recruit = this->log_sigma_recruit.value;
        if (this->log_sigma_recruit.estimated) {
            if (this->log_sigma_recruit.is_random_effect) {
                info->RegisterRandomEffect(recruitment->log_sigma_recruit);
            } else {
                info->RegisterParameter(recruitment->log_sigma_recruit);
            }
        }

        recruitment->recruit_deviations.resize(this->deviations.size());
        if (this->estimate_deviations) {
            for (size_t i = 0; i < recruitment->recruit_deviations.size(); i++) {
                recruitment->recruit_deviations[i] = this->deviations[i];
                info->RegisterParameter(recruitment->recruit_deviations[i]);
            }
        } else {
            for (size_t i = 0; i < recruitment->recruit_deviations.size(); i++) {
                recruitment->recruit_deviations[i] = this->deviations[i];
            }
        }

        recruitment->use_recruit_bias_adjustment = this->use_bias_correction;
        // add to Information
        info->recruitment_models[recruitment->id] = recruitment;
=======
 public:
  Parameter logit_steep;       /**< steepness or the productivity of the stock*/
  Parameter log_rzero;         /**< recruitment at unfished biomass */
  Parameter log_sigma_recruit; /**< the log of the stock recruit deviations */
  Rcpp::NumericVector deviations; /**< recruitment deviations*/
  bool estimate_deviations =
      false; /**< boolean describing whether to estimate */

  BevertonHoltRecruitmentInterface() : RecruitmentInterfaceBase() {}

  virtual ~BevertonHoltRecruitmentInterface() {}

  virtual uint32_t get_id() { return this->id; }

  virtual double evaluate(double spawners, double ssbzero) {
    fims::SRBevertonHolt<double> BevHolt;

    BevHolt.logit_steep = this->logit_steep.value_m;
    if (this->logit_steep.value_m == 1.0) {
      warning(
          "Steepness is subject to a logit transformation, so its value is "
          "0.7848469. Fixing it at 1.0 is not currently possible.");
    }

    BevHolt.log_rzero = this->log_rzero.value_m;

    return BevHolt.evaluate(spawners, ssbzero);
  }

  virtual double evaluate_nll() {
    fims::SRBevertonHolt<double> NLL;

    NLL.log_sigma_recruit = this->log_sigma_recruit.value_m;
    NLL.recruit_deviations.resize(deviations.size());  // Vector from TMB
    for (int i = 0; i < deviations.size(); i++) {
      NLL.recruit_deviations[i] = deviations[i];
    }
    FIMS_LOG << "Rec devs being passed to C++ are " << deviations << std::endl;

    NLL.estimate_recruit_deviations = this->estimate_deviations;
    return NLL.evaluate_nll();
  }

  /** @brief this adds the parameter values and derivatives to the TMB model
   * object */
  virtual bool add_to_fims_tmb() {
    // base model
    std::shared_ptr<fims::Information<TMB_FIMS_REAL_TYPE> > d0 =
        fims::Information<TMB_FIMS_REAL_TYPE>::GetInstance();

    std::shared_ptr<fims::SRBevertonHolt<TMB_FIMS_REAL_TYPE> > b0 =
        std::make_shared<fims::SRBevertonHolt<TMB_FIMS_REAL_TYPE> >();

    // set relative info
    b0->id = this->id;
    b0->logit_steep = this->logit_steep.value_m;
    if (this->logit_steep.estimated_m) {
      if (this->logit_steep.is_random_effect_m) {
        d0->RegisterRandomEffect(b0->logit_steep);
      } else {
        d0->RegisterParameter(b0->logit_steep);
      }
    }
    b0->log_rzero = this->log_rzero.value_m;
    if (this->log_rzero.estimated_m) {
      if (this->log_rzero.is_random_effect_m) {
        d0->RegisterRandomEffect(b0->log_rzero);
      } else {
        d0->RegisterParameter(b0->log_rzero);
      }
    }
    b0->log_sigma_recruit = this->log_sigma_recruit.value_m;
    if (this->log_sigma_recruit.estimated_m) {
      if (this->log_sigma_recruit.is_random_effect_m) {
        d0->RegisterRandomEffect(b0->log_sigma_recruit);
      } else {
        d0->RegisterParameter(b0->log_sigma_recruit);
      }
    }

    b0->recruit_deviations.resize(this->deviations.size());
    if (this->estimate_deviations) {
      for (size_t i = 0; i < b0->recruit_deviations.size(); i++) {
        b0->recruit_deviations[i] = this->deviations[i];
        d0->RegisterParameter(b0->recruit_deviations[i]);
      }
    } else {
      for (size_t i = 0; i < b0->recruit_deviations.size(); i++) {
        b0->recruit_deviations[i] = this->deviations[i];
      }
    }

    // add to Information
    d0->recruitment_models[b0->id] = b0;

    // first-order derivative
    std::shared_ptr<fims::Information<TMB_FIMS_FIRST_ORDER> > d1 =
        fims::Information<TMB_FIMS_FIRST_ORDER>::GetInstance();

    std::shared_ptr<fims::SRBevertonHolt<TMB_FIMS_FIRST_ORDER> > b1 =
        std::make_shared<fims::SRBevertonHolt<TMB_FIMS_FIRST_ORDER> >();

    // set relative info
    b1->id = this->id;
    b1->logit_steep = this->logit_steep.value_m;
    if (this->logit_steep.estimated_m) {
      if (this->logit_steep.is_random_effect_m) {
        d1->RegisterRandomEffect(b1->logit_steep);
      } else {
        d1->RegisterParameter(b1->logit_steep);
      }
    }
    b1->log_rzero = this->log_rzero.value_m;
    if (this->log_rzero.estimated_m) {
      if (this->log_rzero.is_random_effect_m) {
        d1->RegisterRandomEffect(b1->log_rzero);
      } else {
        d1->RegisterParameter(b1->log_rzero);
      }
    }
    b1->log_sigma_recruit = this->log_sigma_recruit.value_m;
    if (this->log_sigma_recruit.estimated_m) {
      if (this->log_sigma_recruit.is_random_effect_m) {
        d1->RegisterRandomEffect(b1->log_sigma_recruit);
      } else {
        d1->RegisterParameter(b1->log_sigma_recruit);
      }
    }

    b1->recruit_deviations.resize(this->deviations.size());
    if (this->estimate_deviations) {
      for (size_t i = 0; i < b1->recruit_deviations.size(); i++) {
        b1->recruit_deviations[i] = this->deviations[i];
        d1->RegisterParameter(b1->recruit_deviations[i]);
      }
    } else {
      for (size_t i = 0; i < b1->recruit_deviations.size(); i++) {
        b1->recruit_deviations[i] = this->deviations[i];
      }
    }

    // add to Information
    d1->recruitment_models[b1->id] = b1;

    // second-order derivative
    std::shared_ptr<fims::Information<TMB_FIMS_SECOND_ORDER> > d2 =
        fims::Information<TMB_FIMS_SECOND_ORDER>::GetInstance();

    std::shared_ptr<fims::SRBevertonHolt<TMB_FIMS_SECOND_ORDER> > b2 =
        std::make_shared<fims::SRBevertonHolt<TMB_FIMS_SECOND_ORDER> >();

    // set relative info
    b2->id = this->id;
    b2->logit_steep = this->logit_steep.value_m;
    if (this->logit_steep.estimated_m) {
      if (this->logit_steep.is_random_effect_m) {
        d2->RegisterRandomEffect(b2->logit_steep);
      } else {
        d2->RegisterParameter(b2->logit_steep);
      }
    }
    b2->log_rzero = this->log_rzero.value_m;
    if (this->log_rzero.estimated_m) {
      if (this->log_rzero.is_random_effect_m) {
        d2->RegisterRandomEffect(b2->log_rzero);
      } else {
        d2->RegisterParameter(b2->log_rzero);
      }
    }
    b2->log_sigma_recruit = this->log_sigma_recruit.value_m;
    if (this->log_sigma_recruit.estimated_m) {
      if (this->log_sigma_recruit.is_random_effect_m) {
        d2->RegisterRandomEffect(b2->log_sigma_recruit);
      } else {
        d2->RegisterParameter(b2->log_sigma_recruit);
      }
    }
>>>>>>> 95b74c00

        return true;
    }

<<<<<<< HEAD
    /** @brief this adds the parameter values and derivatives to the TMB model
     * object */
    virtual bool add_to_fims_tmb() {

        this->add_to_fims_tmb_internal<TMB_FIMS_REAL_TYPE>();
        this->add_to_fims_tmb_internal<TMB_FIMS_FIRST_ORDER>();
        this->add_to_fims_tmb_internal<TMB_FIMS_SECOND_ORDER>();
        this->add_to_fims_tmb_internal<TMB_FIMS_THIRD_ORDER>();

        return true;
    }

#endif
=======
    // add to Information
    d2->recruitment_models[b2->id] = b2;

    // third-order derivative
    std::shared_ptr<fims::Information<TMB_FIMS_THIRD_ORDER> > d3 =
        fims::Information<TMB_FIMS_THIRD_ORDER>::GetInstance();

    std::shared_ptr<fims::SRBevertonHolt<TMB_FIMS_THIRD_ORDER> > b3 =
        std::make_shared<fims::SRBevertonHolt<TMB_FIMS_THIRD_ORDER> >();

    // set relative info
    b3->id = this->id;
    b3->logit_steep = this->logit_steep.value_m;
    if (this->logit_steep.estimated_m) {
      if (this->logit_steep.is_random_effect_m) {
        d3->RegisterRandomEffect(b3->logit_steep);
      } else {
        d3->RegisterParameter(b3->logit_steep);
      }
    }
    b3->log_rzero = this->log_rzero.value_m;
    if (this->log_rzero.estimated_m) {
      if (this->log_rzero.is_random_effect_m) {
        d3->RegisterRandomEffect(b3->log_rzero);
      } else {
        d3->RegisterParameter(b3->log_rzero);
      }
    }
    b3->log_sigma_recruit = this->log_sigma_recruit.value_m;
    if (this->log_sigma_recruit.estimated_m) {
      if (this->log_sigma_recruit.is_random_effect_m) {
        d3->RegisterRandomEffect(b3->log_sigma_recruit);
      } else {
        d3->RegisterParameter(b3->log_sigma_recruit);
      }
    }

    b3->recruit_deviations.resize(this->deviations.size());
    if (this->estimate_deviations) {
      for (size_t i = 0; i < b3->recruit_deviations.size(); i++) {
        b3->recruit_deviations[i] = this->deviations[i];
        d3->RegisterParameter(b3->recruit_deviations[i]);
      }
    } else {
      for (size_t i = 0; i < b3->recruit_deviations.size(); i++) {
        b3->recruit_deviations[i] = this->deviations[i];
      }
    }

    // add to Information
    d3->recruitment_models[b3->id] = b3;

    return true;
  }
>>>>>>> 95b74c00
};

#endif<|MERGE_RESOLUTION|>--- conflicted
+++ resolved
@@ -21,7 +21,6 @@
  * define different Rcpp interfaces for each possible Recruitment function
  * */
 class RecruitmentInterfaceBase : public FIMSRcppInterfaceBase {
-<<<<<<< HEAD
 public:
     static uint32_t id_g; /**< static id of the recruitment interface base*/
     uint32_t id; /**< id of the recruitment interface base */
@@ -32,8 +31,6 @@
     // deviations*/
     /// static bool constrain_deviations; /**< whether or not the rec devs are
     /// constrained*/
-    // static std::vector<double> rec_bias_adj; /**< a vector of bias adjustment
-    // values*/
 
     RecruitmentInterfaceBase() {
         this->id = RecruitmentInterfaceBase::id_g++;
@@ -58,41 +55,6 @@
      * @return double
      */
     virtual double evaluate_nll() = 0;
-=======
- public:
-  static uint32_t id_g; /**< static id of the recruitment interface base*/
-  uint32_t id;          /**< id of the recruitment interface base */
-  static std::map<uint32_t, RecruitmentInterfaceBase*> live_objects;
-  /**< map associating the ids of RecruitmentInterfaceBase to the objects */
-
-  // static std::vector<double> recruit_deviations; /**< vector of recruitment
-  // deviations*/
-  /// static bool constrain_deviations; /**< whether or not the rec devs are
-  /// constrained*/
-
-  RecruitmentInterfaceBase() {
-    this->id = RecruitmentInterfaceBase::id_g++;
-    RecruitmentInterfaceBase::live_objects[this->id] = this;
-    FIMSRcppInterfaceBase::fims_interface_objects.push_back(this);
-  }
-
-  virtual ~RecruitmentInterfaceBase() {}
-
-  /** @brief get the ID of the interface base object
-   **/
-  virtual uint32_t get_id() = 0;
-
-  /** @brief evaluate method for child recruitment interface objects to inherit
-   * **/
-  virtual double evaluate(double spawners, double ssbzero) = 0;
-
-  /**
-   * @brief evaluate recruitment nll
-   *
-   * @return double
-   */
-  virtual double evaluate_nll() = 0;
->>>>>>> 95b74c00
 };
 
 uint32_t RecruitmentInterfaceBase::id_g = 1;
@@ -105,17 +67,13 @@
  * beverton_holt <- new(fims$beverton_holt)
  */
 class BevertonHoltRecruitmentInterface : public RecruitmentInterfaceBase {
-<<<<<<< HEAD
 public:
     Parameter logit_steep; /**< steepness or the productivity of the stock*/
     Parameter log_rzero; /**< recruitment at unfished biomass */
     Parameter log_sigma_recruit; /**< the log of the stock recruit deviations */
-    Rcpp::NumericVector recruit_bias_adjustment; /**<vector bias adjustment*/
     Rcpp::NumericVector deviations; /**< recruitment deviations*/
     bool estimate_deviations =
             false; /**< boolean describing whether to estimate */
-    bool use_bias_correction =
-            false; /**< boolean describing whether to do bias correction */
 
     BevertonHoltRecruitmentInterface() : RecruitmentInterfaceBase() {
     }
@@ -130,14 +88,14 @@
     virtual double evaluate(double spawners, double ssbzero) {
         fims::SRBevertonHolt<double> BevHolt;
 
-        BevHolt.logit_steep = this->logit_steep.value;
-        if (this->logit_steep.value == 1.0) {
+        BevHolt.logit_steep = this->logit_steep.value_m;
+        if (this->logit_steep.value_m == 1.0) {
             warning(
                     "Steepness is subject to a logit transformation, so its value is "
                     "0.7848469. Fixing it at 1.0 is not currently possible.");
         }
 
-        BevHolt.log_rzero = this->log_rzero.value;
+        BevHolt.log_rzero = this->log_rzero.value_m;
 
         return BevHolt.evaluate(spawners, ssbzero);
     }
@@ -145,20 +103,12 @@
     virtual double evaluate_nll() {
         fims::SRBevertonHolt<double> NLL;
 
-        NLL.log_sigma_recruit = this->log_sigma_recruit.value;
+        NLL.log_sigma_recruit = this->log_sigma_recruit.value_m;
         NLL.recruit_deviations.resize(deviations.size()); // Vector from TMB
-        NLL.recruit_bias_adjustment.resize(
-                recruit_bias_adjustment.size()); // Vector from TMB
         for (int i = 0; i < deviations.size(); i++) {
             NLL.recruit_deviations[i] = deviations[i];
-            NLL.recruit_bias_adjustment[i] = recruit_bias_adjustment[i];
         }
         FIMS_LOG << "Rec devs being passed to C++ are " << deviations << std::endl;
-
-        Rcout << "Rec bias adj being passed to C++ are " << recruit_bias_adjustment
-                << std::endl;
-
-        NLL.use_recruit_bias_adjustment = this->use_bias_correction;
         NLL.estimate_recruit_deviations = this->estimate_deviations;
         return NLL.evaluate_nll();
     }
@@ -175,25 +125,25 @@
 
         // set relative info
         recruitment->id = this->id;
-        recruitment->logit_steep = this->logit_steep.value;
-        if (this->logit_steep.estimated) {
-            if (this->logit_steep.is_random_effect) {
+        recruitment->logit_steep = this->logit_steep.value_m;
+        if (this->logit_steep.estimated_m) {
+            if (this->logit_steep.is_random_effect_m) {
                 info->RegisterRandomEffect(recruitment->logit_steep);
             } else {
                 info->RegisterParameter(recruitment->logit_steep);
             }
         }
-        recruitment->log_rzero = this->log_rzero.value;
-        if (this->log_rzero.estimated) {
-            if (this->log_rzero.is_random_effect) {
+        recruitment->log_rzero = this->log_rzero.value_m;
+        if (this->log_rzero.estimated_m) {
+            if (this->log_rzero.is_random_effect_m) {
                 info->RegisterRandomEffect(recruitment->log_rzero);
             } else {
                 info->RegisterParameter(recruitment->log_rzero);
             }
         }
-        recruitment->log_sigma_recruit = this->log_sigma_recruit.value;
-        if (this->log_sigma_recruit.estimated) {
-            if (this->log_sigma_recruit.is_random_effect) {
+        recruitment->log_sigma_recruit = this->log_sigma_recruit.value_m;
+        if (this->log_sigma_recruit.estimated_m) {
+            if (this->log_sigma_recruit.is_random_effect_m) {
                 info->RegisterRandomEffect(recruitment->log_sigma_recruit);
             } else {
                 info->RegisterParameter(recruitment->log_sigma_recruit);
@@ -212,193 +162,13 @@
             }
         }
 
-        recruitment->use_recruit_bias_adjustment = this->use_bias_correction;
         // add to Information
         info->recruitment_models[recruitment->id] = recruitment;
-=======
- public:
-  Parameter logit_steep;       /**< steepness or the productivity of the stock*/
-  Parameter log_rzero;         /**< recruitment at unfished biomass */
-  Parameter log_sigma_recruit; /**< the log of the stock recruit deviations */
-  Rcpp::NumericVector deviations; /**< recruitment deviations*/
-  bool estimate_deviations =
-      false; /**< boolean describing whether to estimate */
 
-  BevertonHoltRecruitmentInterface() : RecruitmentInterfaceBase() {}
-
-  virtual ~BevertonHoltRecruitmentInterface() {}
-
-  virtual uint32_t get_id() { return this->id; }
-
-  virtual double evaluate(double spawners, double ssbzero) {
-    fims::SRBevertonHolt<double> BevHolt;
-
-    BevHolt.logit_steep = this->logit_steep.value_m;
-    if (this->logit_steep.value_m == 1.0) {
-      warning(
-          "Steepness is subject to a logit transformation, so its value is "
-          "0.7848469. Fixing it at 1.0 is not currently possible.");
-    }
-
-    BevHolt.log_rzero = this->log_rzero.value_m;
-
-    return BevHolt.evaluate(spawners, ssbzero);
-  }
-
-  virtual double evaluate_nll() {
-    fims::SRBevertonHolt<double> NLL;
-
-    NLL.log_sigma_recruit = this->log_sigma_recruit.value_m;
-    NLL.recruit_deviations.resize(deviations.size());  // Vector from TMB
-    for (int i = 0; i < deviations.size(); i++) {
-      NLL.recruit_deviations[i] = deviations[i];
-    }
-    FIMS_LOG << "Rec devs being passed to C++ are " << deviations << std::endl;
-
-    NLL.estimate_recruit_deviations = this->estimate_deviations;
-    return NLL.evaluate_nll();
-  }
-
-  /** @brief this adds the parameter values and derivatives to the TMB model
-   * object */
-  virtual bool add_to_fims_tmb() {
-    // base model
-    std::shared_ptr<fims::Information<TMB_FIMS_REAL_TYPE> > d0 =
-        fims::Information<TMB_FIMS_REAL_TYPE>::GetInstance();
-
-    std::shared_ptr<fims::SRBevertonHolt<TMB_FIMS_REAL_TYPE> > b0 =
-        std::make_shared<fims::SRBevertonHolt<TMB_FIMS_REAL_TYPE> >();
-
-    // set relative info
-    b0->id = this->id;
-    b0->logit_steep = this->logit_steep.value_m;
-    if (this->logit_steep.estimated_m) {
-      if (this->logit_steep.is_random_effect_m) {
-        d0->RegisterRandomEffect(b0->logit_steep);
-      } else {
-        d0->RegisterParameter(b0->logit_steep);
-      }
-    }
-    b0->log_rzero = this->log_rzero.value_m;
-    if (this->log_rzero.estimated_m) {
-      if (this->log_rzero.is_random_effect_m) {
-        d0->RegisterRandomEffect(b0->log_rzero);
-      } else {
-        d0->RegisterParameter(b0->log_rzero);
-      }
-    }
-    b0->log_sigma_recruit = this->log_sigma_recruit.value_m;
-    if (this->log_sigma_recruit.estimated_m) {
-      if (this->log_sigma_recruit.is_random_effect_m) {
-        d0->RegisterRandomEffect(b0->log_sigma_recruit);
-      } else {
-        d0->RegisterParameter(b0->log_sigma_recruit);
-      }
-    }
-
-    b0->recruit_deviations.resize(this->deviations.size());
-    if (this->estimate_deviations) {
-      for (size_t i = 0; i < b0->recruit_deviations.size(); i++) {
-        b0->recruit_deviations[i] = this->deviations[i];
-        d0->RegisterParameter(b0->recruit_deviations[i]);
-      }
-    } else {
-      for (size_t i = 0; i < b0->recruit_deviations.size(); i++) {
-        b0->recruit_deviations[i] = this->deviations[i];
-      }
-    }
-
-    // add to Information
-    d0->recruitment_models[b0->id] = b0;
-
-    // first-order derivative
-    std::shared_ptr<fims::Information<TMB_FIMS_FIRST_ORDER> > d1 =
-        fims::Information<TMB_FIMS_FIRST_ORDER>::GetInstance();
-
-    std::shared_ptr<fims::SRBevertonHolt<TMB_FIMS_FIRST_ORDER> > b1 =
-        std::make_shared<fims::SRBevertonHolt<TMB_FIMS_FIRST_ORDER> >();
-
-    // set relative info
-    b1->id = this->id;
-    b1->logit_steep = this->logit_steep.value_m;
-    if (this->logit_steep.estimated_m) {
-      if (this->logit_steep.is_random_effect_m) {
-        d1->RegisterRandomEffect(b1->logit_steep);
-      } else {
-        d1->RegisterParameter(b1->logit_steep);
-      }
-    }
-    b1->log_rzero = this->log_rzero.value_m;
-    if (this->log_rzero.estimated_m) {
-      if (this->log_rzero.is_random_effect_m) {
-        d1->RegisterRandomEffect(b1->log_rzero);
-      } else {
-        d1->RegisterParameter(b1->log_rzero);
-      }
-    }
-    b1->log_sigma_recruit = this->log_sigma_recruit.value_m;
-    if (this->log_sigma_recruit.estimated_m) {
-      if (this->log_sigma_recruit.is_random_effect_m) {
-        d1->RegisterRandomEffect(b1->log_sigma_recruit);
-      } else {
-        d1->RegisterParameter(b1->log_sigma_recruit);
-      }
-    }
-
-    b1->recruit_deviations.resize(this->deviations.size());
-    if (this->estimate_deviations) {
-      for (size_t i = 0; i < b1->recruit_deviations.size(); i++) {
-        b1->recruit_deviations[i] = this->deviations[i];
-        d1->RegisterParameter(b1->recruit_deviations[i]);
-      }
-    } else {
-      for (size_t i = 0; i < b1->recruit_deviations.size(); i++) {
-        b1->recruit_deviations[i] = this->deviations[i];
-      }
-    }
-
-    // add to Information
-    d1->recruitment_models[b1->id] = b1;
-
-    // second-order derivative
-    std::shared_ptr<fims::Information<TMB_FIMS_SECOND_ORDER> > d2 =
-        fims::Information<TMB_FIMS_SECOND_ORDER>::GetInstance();
-
-    std::shared_ptr<fims::SRBevertonHolt<TMB_FIMS_SECOND_ORDER> > b2 =
-        std::make_shared<fims::SRBevertonHolt<TMB_FIMS_SECOND_ORDER> >();
-
-    // set relative info
-    b2->id = this->id;
-    b2->logit_steep = this->logit_steep.value_m;
-    if (this->logit_steep.estimated_m) {
-      if (this->logit_steep.is_random_effect_m) {
-        d2->RegisterRandomEffect(b2->logit_steep);
-      } else {
-        d2->RegisterParameter(b2->logit_steep);
-      }
-    }
-    b2->log_rzero = this->log_rzero.value_m;
-    if (this->log_rzero.estimated_m) {
-      if (this->log_rzero.is_random_effect_m) {
-        d2->RegisterRandomEffect(b2->log_rzero);
-      } else {
-        d2->RegisterParameter(b2->log_rzero);
-      }
-    }
-    b2->log_sigma_recruit = this->log_sigma_recruit.value_m;
-    if (this->log_sigma_recruit.estimated_m) {
-      if (this->log_sigma_recruit.is_random_effect_m) {
-        d2->RegisterRandomEffect(b2->log_sigma_recruit);
-      } else {
-        d2->RegisterParameter(b2->log_sigma_recruit);
-      }
-    }
->>>>>>> 95b74c00
 
         return true;
     }
 
-<<<<<<< HEAD
     /** @brief this adds the parameter values and derivatives to the TMB model
      * object */
     virtual bool add_to_fims_tmb() {
@@ -412,62 +182,7 @@
     }
 
 #endif
-=======
-    // add to Information
-    d2->recruitment_models[b2->id] = b2;
 
-    // third-order derivative
-    std::shared_ptr<fims::Information<TMB_FIMS_THIRD_ORDER> > d3 =
-        fims::Information<TMB_FIMS_THIRD_ORDER>::GetInstance();
-
-    std::shared_ptr<fims::SRBevertonHolt<TMB_FIMS_THIRD_ORDER> > b3 =
-        std::make_shared<fims::SRBevertonHolt<TMB_FIMS_THIRD_ORDER> >();
-
-    // set relative info
-    b3->id = this->id;
-    b3->logit_steep = this->logit_steep.value_m;
-    if (this->logit_steep.estimated_m) {
-      if (this->logit_steep.is_random_effect_m) {
-        d3->RegisterRandomEffect(b3->logit_steep);
-      } else {
-        d3->RegisterParameter(b3->logit_steep);
-      }
-    }
-    b3->log_rzero = this->log_rzero.value_m;
-    if (this->log_rzero.estimated_m) {
-      if (this->log_rzero.is_random_effect_m) {
-        d3->RegisterRandomEffect(b3->log_rzero);
-      } else {
-        d3->RegisterParameter(b3->log_rzero);
-      }
-    }
-    b3->log_sigma_recruit = this->log_sigma_recruit.value_m;
-    if (this->log_sigma_recruit.estimated_m) {
-      if (this->log_sigma_recruit.is_random_effect_m) {
-        d3->RegisterRandomEffect(b3->log_sigma_recruit);
-      } else {
-        d3->RegisterParameter(b3->log_sigma_recruit);
-      }
-    }
-
-    b3->recruit_deviations.resize(this->deviations.size());
-    if (this->estimate_deviations) {
-      for (size_t i = 0; i < b3->recruit_deviations.size(); i++) {
-        b3->recruit_deviations[i] = this->deviations[i];
-        d3->RegisterParameter(b3->recruit_deviations[i]);
-      }
-    } else {
-      for (size_t i = 0; i < b3->recruit_deviations.size(); i++) {
-        b3->recruit_deviations[i] = this->deviations[i];
-      }
-    }
-
-    // add to Information
-    d3->recruitment_models[b3->id] = b3;
-
-    return true;
-  }
->>>>>>> 95b74c00
 };
 
 #endif