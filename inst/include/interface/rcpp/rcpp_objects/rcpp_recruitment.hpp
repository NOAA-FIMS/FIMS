 /*
 * File:   rcpp_recruitment.hpp
 *
 * This File is part of the NOAA, National Marine Fisheries Service
 * Fisheries Integrated Modeling System project. See LICENSE
 * file for reuse information.
 *
 */
#ifndef FIMS_INTERFACE_RCPP_RCPP_OBJECTS_RCPP_RECRUITMENT_HPP
#define FIMS_INTERFACE_RCPP_RCPP_OBJECTS_RCPP_RECRUITMENT_HPP

#include "../../../population_dynamics/recruitment/recruitment.hpp"
#include "rcpp_interface_base.hpp"

/****************************************************************
 * Recruitment Rcpp interface                                   *
 ***************************************************************/
/**
 * @brief RecruitmentInterfaceBase class should be inherited to
 * define different Rcpp interfaces for each possible Recruitment function
 * */
class RecruitmentInterfaceBase : public FIMSRcppInterfaceBase {
 public:
  static uint32_t id_g; /**< static id of the recruitment interface base*/
  uint32_t id;          /**< id of the recruitment interface base */
  static std::map<uint32_t, RecruitmentInterfaceBase*> live_objects;
  /**< map associating the ids of RecruitmentInterfaceBase to the objects */

  // static std::vector<double> recruit_deviations; /**< vector of recruitment
  // deviations*/
  /// static bool constrain_deviations; /**< whether or not the rec devs are
  /// constrained*/
  // static std::vector<double> rec_bias_adj; /**< a vector of bias adjustment
  // values*/

  RecruitmentInterfaceBase() {
    this->id = RecruitmentInterfaceBase::id_g++;
    RecruitmentInterfaceBase::live_objects[this->id] = this;
    FIMSRcppInterfaceBase::fims_interface_objects.push_back(this);
  }

  virtual ~RecruitmentInterfaceBase() {}

  /** @brief get the ID of the interface base object
   **/
  virtual uint32_t get_id() = 0;

  /** @brief evaluate method for child recruitment interface objects to inherit
   * **/
  virtual double evaluate(double spawners, double ssbzero) = 0;
};

uint32_t RecruitmentInterfaceBase::id_g = 1;
std::map<uint32_t, RecruitmentInterfaceBase*>
    RecruitmentInterfaceBase::live_objects;

/**
 * @brief Rcpp interface for Beverton-Holt as an S4 object. To instantiate
 * from R:
 * beverton_holt <- new(fims$beverton_holt)
 */
class BevertonHoltRecruitmentInterface : public RecruitmentInterfaceBase {
 public:
<<<<<<< HEAD
  Parameter steep;   /**< steepness or the productivity of the stock*/
  Parameter rzero;   /**< recruitment at unfished biomass */
=======
  Parameter steep; /**< steepness or the productivity of the stock*/
  Parameter rzero; /**< recruitment at unfished biomass */
>>>>>>> fdfae44f

  BevertonHoltRecruitmentInterface() : RecruitmentInterfaceBase() {}

  virtual ~BevertonHoltRecruitmentInterface() {}

  virtual uint32_t get_id() { return this->id; }

  virtual double evaluate(double spawners, double ssbzero) {
    fims::SRBevertonHolt<double> BevHolt;

    BevHolt.steep = this->steep.value;
    BevHolt.rzero = this->rzero.value;
    return BevHolt.evaluate(spawners, ssbzero);
  }

  /** @brief this adds the parameter values and derivatives to the TMB model
   * object */
  virtual bool add_to_fims_tmb() {
    // base model
    std::shared_ptr<fims::Information<TMB_FIMS_REAL_TYPE> > d0 =
        fims::Information<TMB_FIMS_REAL_TYPE>::GetInstance();

    std::shared_ptr<fims::SRBevertonHolt<TMB_FIMS_REAL_TYPE> > b0 =
        std::make_shared<fims::SRBevertonHolt<TMB_FIMS_REAL_TYPE> >();

    // set relative info
    b0->id = this->id;
    b0->steep = this->steep.value;
    if (this->steep.estimated) {
      if (this->steep.is_random_effect) {
        d0->RegisterRandomEffect(b0->steep);
      } else {
        d0->RegisterParameter(b0->steep);
      }
    }
    b0->rzero = this->rzero.value;
    if (this->rzero.estimated) {
      if (this->rzero.is_random_effect) {
        d0->RegisterRandomEffect(b0->rzero);
      } else {
        d0->RegisterParameter(b0->rzero);
      }
    }
    // add to Information
    d0->recruitment_models[b0->id] = b0;

    // first-order derivative
    std::shared_ptr<fims::Information<TMB_FIMS_FIRST_ORDER> > d1 =
        fims::Information<TMB_FIMS_FIRST_ORDER>::GetInstance();

    std::shared_ptr<fims::SRBevertonHolt<TMB_FIMS_FIRST_ORDER> > b1 =
        std::make_shared<fims::SRBevertonHolt<TMB_FIMS_FIRST_ORDER> >();

    // set relative info
    b1->id = this->id;
    b1->steep = this->steep.value;
    if (this->steep.estimated) {
      if (this->steep.is_random_effect) {
        d1->RegisterRandomEffect(b1->steep);
      } else {
        d1->RegisterParameter(b1->steep);
      }
    }
    b1->rzero = this->rzero.value;
    if (this->rzero.estimated) {
      if (this->rzero.is_random_effect) {
        d1->RegisterRandomEffect(b1->rzero);
      } else {
        d1->RegisterParameter(b1->rzero);
      }
    }
<<<<<<< HEAD
    
=======

>>>>>>> fdfae44f
    // add to Information
    d1->recruitment_models[b1->id] = b1;

    // second-order derivative
    std::shared_ptr<fims::Information<TMB_FIMS_SECOND_ORDER> > d2 =
        fims::Information<TMB_FIMS_SECOND_ORDER>::GetInstance();

    std::shared_ptr<fims::SRBevertonHolt<TMB_FIMS_SECOND_ORDER> > b2 =
        std::make_shared<fims::SRBevertonHolt<TMB_FIMS_SECOND_ORDER> >();

    // set relative info
    b2->id = this->id;
    b2->steep = this->steep.value;
    if (this->steep.estimated) {
      if (this->steep.is_random_effect) {
        d2->RegisterRandomEffect(b2->steep);
      } else {
        d2->RegisterParameter(b2->steep);
      }
    }
    b2->rzero = this->rzero.value;
    if (this->rzero.estimated) {
      if (this->rzero.is_random_effect) {
        d2->RegisterRandomEffect(b2->rzero);
      } else {
        d2->RegisterParameter(b2->rzero);
      }
    }
<<<<<<< HEAD
    
=======

>>>>>>> fdfae44f
    // add to Information
    d2->recruitment_models[b2->id] = b2;

    // third-order derivative
    std::shared_ptr<fims::Information<TMB_FIMS_THIRD_ORDER> > d3 =
        fims::Information<TMB_FIMS_THIRD_ORDER>::GetInstance();

    std::shared_ptr<fims::SRBevertonHolt<TMB_FIMS_THIRD_ORDER> > b3 =
        std::make_shared<fims::SRBevertonHolt<TMB_FIMS_THIRD_ORDER> >();

    // set relative info
    b3->id = this->id;
    b3->steep = this->steep.value;
    if (this->steep.estimated) {
      if (this->steep.is_random_effect) {
        d3->RegisterRandomEffect(b3->steep);
      } else {
        d3->RegisterParameter(b3->steep);
      }
    }
    b3->rzero = this->rzero.value;
    if (this->rzero.estimated) {
      if (this->rzero.is_random_effect) {
        d3->RegisterRandomEffect(b3->rzero);
      } else {
        d3->RegisterParameter(b3->rzero);
      }
    }
<<<<<<< HEAD
   
=======

>>>>>>> fdfae44f
    // add to Information
    d3->recruitment_models[b3->id] = b3;

    return true;
  }
};

#endif<|MERGE_RESOLUTION|>--- conflicted
+++ resolved
@@ -61,13 +61,9 @@
  */
 class BevertonHoltRecruitmentInterface : public RecruitmentInterfaceBase {
  public:
-<<<<<<< HEAD
   Parameter steep;   /**< steepness or the productivity of the stock*/
   Parameter rzero;   /**< recruitment at unfished biomass */
-=======
-  Parameter steep; /**< steepness or the productivity of the stock*/
-  Parameter rzero; /**< recruitment at unfished biomass */
->>>>>>> fdfae44f
+  Parameter phizero; /**< unfished spawning biomass per recruit */
 
   BevertonHoltRecruitmentInterface() : RecruitmentInterfaceBase() {}
 
@@ -139,11 +135,14 @@
         d1->RegisterParameter(b1->rzero);
       }
     }
-<<<<<<< HEAD
-    
-=======
-
->>>>>>> fdfae44f
+    b1->phizero = this->phizero.value;
+    if (this->phizero.estimated) {
+      if (this->phizero.is_random_effect) {
+        d1->RegisterRandomEffect(b1->phizero);
+      } else {
+        d1->RegisterParameter(b1->phizero);
+      }
+    }
     // add to Information
     d1->recruitment_models[b1->id] = b1;
 
@@ -172,11 +171,14 @@
         d2->RegisterParameter(b2->rzero);
       }
     }
-<<<<<<< HEAD
-    
-=======
-
->>>>>>> fdfae44f
+    b2->phizero = this->phizero.value;
+    if (this->phizero.estimated) {
+      if (this->phizero.is_random_effect) {
+        d2->RegisterRandomEffect(b2->phizero);
+      } else {
+        d2->RegisterParameter(b2->phizero);
+      }
+    }
     // add to Information
     d2->recruitment_models[b2->id] = b2;
 
@@ -205,11 +207,14 @@
         d3->RegisterParameter(b3->rzero);
       }
     }
-<<<<<<< HEAD
-   
-=======
-
->>>>>>> fdfae44f
+    b3->phizero = this->phizero.value;
+    if (this->phizero.estimated) {
+      if (this->phizero.is_random_effect) {
+        d3->RegisterRandomEffect(b3->phizero);
+      } else {
+        d3->RegisterParameter(b3->phizero);
+      }
+    }
     // add to Information
     d3->recruitment_models[b3->id] = b3;
 
