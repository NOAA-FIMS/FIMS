--- conflicted
+++ resolved
@@ -57,63 +57,13 @@
  * instantiate from R: logistic_selectivity <- new(fims$logistic_selectivity)
  */
 class LogisticSelectivityInterface : public SelectivityInterfaceBase {
-<<<<<<< HEAD
+
 public:
     Parameter median; /**< the index value at which the response reaches .5 */
     Parameter slope; /**< the width of the curve at the median */
 
     LogisticSelectivityInterface() : SelectivityInterfaceBase() {
-=======
- public:
-  Parameter median; /**< the index value at which the response reaches .5 */
-  Parameter slope;  /**< the width of the curve at the median */
-
-  LogisticSelectivityInterface() : SelectivityInterfaceBase() {}
-
-  virtual ~LogisticSelectivityInterface() {}
-
-  /** @brief returns the id for the logistic selectivity interface */
-  virtual uint32_t get_id() { return this->id; }
-
-  /** @brief evaluate the logistic selectivity function
-   *   @param x  The independent variable in the logistic function (e.g., age or
-   * size in selectivity).
-   */
-  virtual double evaluate(double x) {
-    fims::LogisticSelectivity<double> LogisticSel;
-
-    LogisticSel.median = this->median.value_m;
-    LogisticSel.slope = this->slope.value_m;
-    return LogisticSel.evaluate(x);
-  }
-
-  /** @brief this adds the parameter values and derivatives to the TMB model
-   * object */
-  virtual bool add_to_fims_tmb() {
-    std::shared_ptr<fims::Information<TMB_FIMS_REAL_TYPE> > d0 =
-        fims::Information<TMB_FIMS_REAL_TYPE>::GetInstance();
-
-    std::shared_ptr<fims::LogisticSelectivity<TMB_FIMS_REAL_TYPE> > ls0 =
-        std::make_shared<fims::LogisticSelectivity<TMB_FIMS_REAL_TYPE> >();
-
-    // set relative info
-    ls0->id = this->id;
-    ls0->median = this->median.value_m;
-    if (this->median.estimated_m) {
-      if (this->median.is_random_effect_m) {
-        d0->RegisterRandomEffect(ls0->median);
-      } else {
-        d0->RegisterParameter(ls0->median);
-      }
-    }
-    ls0->slope = this->slope.value_m;
-    if (this->slope.estimated_m) {
-      if (this->slope.is_random_effect_m) {
-        d0->RegisterRandomEffect(ls0->slope);
-      } else {
-        d0->RegisterParameter(ls0->slope);
-      }
->>>>>>> 95b74c00
+
     }
 
     virtual ~LogisticSelectivityInterface() {
@@ -130,30 +80,9 @@
      */
     virtual double evaluate(double x) {
         fims::LogisticSelectivity<double> LogisticSel;
-
-<<<<<<< HEAD
-        LogisticSel.median = this->median.value;
-        LogisticSel.slope = this->slope.value;
+        LogisticSel.median = this->median.value_m;
+        LogisticSel.slope = this->slope.value_m;
         return LogisticSel.evaluate(x);
-=======
-    // set relative info
-    ls1->id = this->id;
-    ls1->median = this->median.value_m;
-    if (this->median.estimated_m) {
-      if (this->median.is_random_effect_m) {
-        d1->RegisterRandomEffect(ls1->median);
-      } else {
-        d1->RegisterParameter(ls1->median);
-      }
-    }
-    ls1->slope = this->slope.value_m;
-    if (this->slope.estimated_m) {
-      if (this->slope.is_random_effect_m) {
-        d1->RegisterRandomEffect(ls1->slope);
-      } else {
-        d1->RegisterParameter(ls1->slope);
-      }
->>>>>>> 95b74c00
     }
 
 #ifdef TMB_MODEL
@@ -166,45 +95,24 @@
         std::shared_ptr<fims::LogisticSelectivity<T> > selectivity =
                 std::make_shared<fims::LogisticSelectivity<T> >();
 
-<<<<<<< HEAD
         // set relative info
         selectivity->id = this->id;
-        selectivity->median = this->median.value;
-        if (this->median.estimated) {
-            if (this->median.is_random_effect) {
+        selectivity->median = this->median.value_m;
+        if (this->median.estimated_m) {
+            if (this->median.is_random_effect_m) {
                 info->RegisterRandomEffect(selectivity->median);
             } else {
                 info->RegisterParameter(selectivity->median);
             }
         }
-        selectivity->slope = this->slope.value;
-        if (this->slope.estimated) {
-            if (this->slope.is_random_effect) {
+        selectivity->slope = this->slope.value_m;
+        if (this->slope.estimated_m) {
+            if (this->slope.is_random_effect_m) {
                 info->RegisterRandomEffect(selectivity->slope);
             } else {
                 info->RegisterParameter(selectivity->slope);
             }
         }
-=======
-    // set relative info
-    ls2->id = this->id;
-    ls2->median = this->median.value_m;
-    if (this->median.estimated_m) {
-      if (this->median.is_random_effect_m) {
-        d2->RegisterRandomEffect(ls2->median);
-      } else {
-        d2->RegisterParameter(ls2->median);
-      }
-    }
-    ls2->slope = this->slope.value_m;
-    if (this->slope.estimated_m) {
-      if (this->slope.is_random_effect_m) {
-        d2->RegisterRandomEffect(ls2->slope);
-      } else {
-        d2->RegisterParameter(ls2->slope);
-      }
-    }
->>>>>>> 95b74c00
 
         // add to Information
         info->selectivity_models[selectivity->id] = selectivity;
@@ -216,31 +124,10 @@
      * object */
     virtual bool add_to_fims_tmb() {
 
-<<<<<<< HEAD
         this->add_to_fims_tmb_internal<TMB_FIMS_REAL_TYPE>();
         this->add_to_fims_tmb_internal<TMB_FIMS_FIRST_ORDER>();
         this->add_to_fims_tmb_internal<TMB_FIMS_SECOND_ORDER>();
         this->add_to_fims_tmb_internal<TMB_FIMS_THIRD_ORDER>();
-=======
-    // set relative info
-    ls3->id = this->id;
-    ls3->median = this->median.value_m;
-    if (this->median.estimated_m) {
-      if (this->median.is_random_effect_m) {
-        d3->RegisterRandomEffect(ls3->median);
-      } else {
-        d3->RegisterParameter(ls3->median);
-      }
-    }
-    ls3->slope = this->slope.value_m;
-    if (this->slope.estimated_m) {
-      if (this->slope.is_random_effect_m) {
-        d3->RegisterRandomEffect(ls3->slope);
-      } else {
-        d3->RegisterParameter(ls3->slope);
-      }
-    }
->>>>>>> 95b74c00
 
         return true;
     }
@@ -253,7 +140,6 @@
  * instantiate from R: logistic_selectivity <- new(fims$logistic_selectivity)
  */
 class DoubleLogisticSelectivityInterface : public SelectivityInterfaceBase {
-<<<<<<< HEAD
 public:
     Parameter median_asc; /**< the index value at which the response reaches .5 */
     Parameter slope_asc; /**< the width of the curve at the median */
@@ -278,11 +164,10 @@
      */
     virtual double evaluate(double x) {
         fims::DoubleLogisticSelectivity<double> DoubleLogisticSel;
-
-        DoubleLogisticSel.median_asc = this->median_asc.value;
-        DoubleLogisticSel.slope_asc = this->slope_asc.value;
-        DoubleLogisticSel.median_desc = this->median_desc.value;
-        DoubleLogisticSel.slope_desc = this->slope_desc.value;
+        DoubleLogisticSel.median_asc = this->median_asc.value_m;
+        DoubleLogisticSel.slope_asc = this->slope_asc.value_m;
+        DoubleLogisticSel.median_desc = this->median_desc.value_m;
+        DoubleLogisticSel.slope_desc = this->slope_desc.value_m;
         return DoubleLogisticSel.evaluate(x);
     }
 
@@ -299,33 +184,33 @@
 
         // set relative info
         selectivity->id = this->id;
-        selectivity->median_asc = this->median_asc.value;
-        if (this->median_asc.estimated) {
-            if (this->median_asc.is_random_effect) {
+        selectivity->median_asc = this->median_asc.value_m;
+        if (this->median_asc.estimated_m) {
+            if (this->median_asc.is_random_effect_m) {
                 info->RegisterRandomEffect(selectivity->median_asc);
             } else {
                 info->RegisterParameter(selectivity->median_asc);
             }
         }
-        selectivity->slope_asc = this->slope_asc.value;
-        if (this->slope_asc.estimated) {
-            if (this->slope_asc.is_random_effect) {
+        selectivity->slope_asc = this->slope_asc.value_m;
+        if (this->slope_asc.estimated_m) {
+            if (this->slope_asc.is_random_effect_m) {
                 info->RegisterRandomEffect(selectivity->slope_asc);
             } else {
                 info->RegisterParameter(selectivity->slope_asc);
             }
         }
-        selectivity->median_desc = this->median_desc.value;
-        if (this->median_desc.estimated) {
-            if (this->median_desc.is_random_effect) {
+        selectivity->median_desc = this->median_desc.value_m;
+        if (this->median_desc.estimated_m) {
+            if (this->median_desc.is_random_effect_m) {
                 info->RegisterRandomEffect(selectivity->median_desc);
             } else {
                 info->RegisterParameter(selectivity->median_desc);
             }
         }
-        selectivity->slope_desc = this->slope_desc.value;
-        if (this->slope_desc.estimated) {
-            if (this->slope_desc.is_random_effect) {
+        selectivity->slope_desc = this->slope_desc.value_m;
+        if (this->slope_desc.estimated_m) {
+            if (this->slope_desc.is_random_effect_m) {
                 info->RegisterRandomEffect(selectivity->slope_desc);
             } else {
                 info->RegisterParameter(selectivity->slope_desc);
@@ -351,223 +236,7 @@
     }
 
 #endif
-=======
- public:
-  Parameter median_asc; /**< the index value at which the response reaches .5 */
-  Parameter slope_asc;  /**< the width of the curve at the median */
-  Parameter
-      median_desc;      /**< the index value at which the response reaches .5 */
-  Parameter slope_desc; /**< the width of the curve at the median */
-
-  DoubleLogisticSelectivityInterface() : SelectivityInterfaceBase() {}
-
-  virtual ~DoubleLogisticSelectivityInterface() {}
-
-  /** @brief returns the id for the double logistic selectivity interface */
-  virtual uint32_t get_id() { return this->id; }
-
-  /** @brief evaluate the double logistic selectivity function
-   *   @param x  The independent variable in the logistic function (e.g., age or
-   * size in selectivity).
-   */
-  virtual double evaluate(double x) {
-    fims::DoubleLogisticSelectivity<double> DoubleLogisticSel;
-
-    DoubleLogisticSel.median_asc = this->median_asc.value_m;
-    DoubleLogisticSel.slope_asc = this->slope_asc.value_m;
-    DoubleLogisticSel.median_desc = this->median_desc.value_m;
-    DoubleLogisticSel.slope_desc = this->slope_desc.value_m;
-    return DoubleLogisticSel.evaluate(x);
-  }
-
-  /** @brief this adds the parameter values and derivatives to the TMB model
-   * object */
-  virtual bool add_to_fims_tmb() {
-    std::shared_ptr<fims::Information<TMB_FIMS_REAL_TYPE> > d0 =
-        fims::Information<TMB_FIMS_REAL_TYPE>::GetInstance();
-
-    std::shared_ptr<fims::DoubleLogisticSelectivity<TMB_FIMS_REAL_TYPE> > ls0 =
-        std::make_shared<
-            fims::DoubleLogisticSelectivity<TMB_FIMS_REAL_TYPE> >();
-
-    // set relative info
-    ls0->id = this->id;
-    ls0->median_asc = this->median_asc.value_m;
-    if (this->median_asc.estimated_m) {
-      if (this->median_asc.is_random_effect_m) {
-        d0->RegisterRandomEffect(ls0->median_asc);
-      } else {
-        d0->RegisterParameter(ls0->median_asc);
-      }
-    }
-    ls0->slope_asc = this->slope_asc.value_m;
-    if (this->slope_asc.estimated_m) {
-      if (this->slope_asc.is_random_effect_m) {
-        d0->RegisterRandomEffect(ls0->slope_asc);
-      } else {
-        d0->RegisterParameter(ls0->slope_asc);
-      }
-    }
-    ls0->median_desc = this->median_desc.value_m;
-    if (this->median_desc.estimated_m) {
-      if (this->median_desc.is_random_effect_m) {
-        d0->RegisterRandomEffect(ls0->median_desc);
-      } else {
-        d0->RegisterParameter(ls0->median_desc);
-      }
-    }
-    ls0->slope_desc = this->slope_desc.value_m;
-    if (this->slope_desc.estimated_m) {
-      if (this->slope_desc.is_random_effect_m) {
-        d0->RegisterRandomEffect(ls0->slope_desc);
-      } else {
-        d0->RegisterParameter(ls0->slope_desc);
-      }
-    }
-
-    // add to Information
-    d0->selectivity_models[ls0->id] = ls0;
-
-    std::shared_ptr<fims::Information<TMB_FIMS_FIRST_ORDER> > d1 =
-        fims::Information<TMB_FIMS_FIRST_ORDER>::GetInstance();
-
-    std::shared_ptr<fims::DoubleLogisticSelectivity<TMB_FIMS_FIRST_ORDER> >
-        ls1 = std::make_shared<
-            fims::DoubleLogisticSelectivity<TMB_FIMS_FIRST_ORDER> >();
-
-    // set relative info
-    ls1->id = this->id;
-    ls1->median_asc = this->median_asc.value_m;
-    if (this->median_asc.estimated_m) {
-      if (this->median_asc.is_random_effect_m) {
-        d1->RegisterRandomEffect(ls1->median_asc);
-      } else {
-        d1->RegisterParameter(ls1->median_asc);
-      }
-    }
-    ls1->slope_asc = this->slope_asc.value_m;
-    if (this->slope_asc.estimated_m) {
-      if (this->slope_asc.is_random_effect_m) {
-        d1->RegisterRandomEffect(ls1->slope_asc);
-      } else {
-        d1->RegisterParameter(ls1->slope_asc);
-      }
-    }
-    ls1->median_desc = this->median_desc.value_m;
-    if (this->median_desc.estimated_m) {
-      if (this->median_desc.is_random_effect_m) {
-        d1->RegisterRandomEffect(ls1->median_desc);
-      } else {
-        d1->RegisterParameter(ls1->median_desc);
-      }
-    }
-    ls1->slope_desc = this->slope_desc.value_m;
-    if (this->slope_desc.estimated_m) {
-      if (this->slope_desc.is_random_effect_m) {
-        d1->RegisterRandomEffect(ls1->slope_desc);
-      } else {
-        d1->RegisterParameter(ls1->slope_desc);
-      }
-    }
-
-    // add to Information
-    d1->selectivity_models[ls1->id] = ls1;
-
-    std::shared_ptr<fims::Information<TMB_FIMS_SECOND_ORDER> > d2 =
-        fims::Information<TMB_FIMS_SECOND_ORDER>::GetInstance();
-
-    std::shared_ptr<fims::DoubleLogisticSelectivity<TMB_FIMS_SECOND_ORDER> >
-        ls2 = std::make_shared<
-            fims::DoubleLogisticSelectivity<TMB_FIMS_SECOND_ORDER> >();
-
-    // set relative info
-    ls2->id = this->id;
-    ls2->median_asc = this->median_asc.value_m;
-    if (this->median_asc.estimated_m) {
-      if (this->median_asc.is_random_effect_m) {
-        d2->RegisterRandomEffect(ls2->median_asc);
-      } else {
-        d2->RegisterParameter(ls2->median_asc);
-      }
-    }
-    ls2->slope_asc = this->slope_asc.value_m;
-    if (this->slope_asc.estimated_m) {
-      if (this->slope_asc.is_random_effect_m) {
-        d2->RegisterRandomEffect(ls2->slope_asc);
-      } else {
-        d2->RegisterParameter(ls2->slope_asc);
-      }
-    }
-
-    ls2->median_desc = this->median_desc.value_m;
-    if (this->median_desc.estimated_m) {
-      if (this->median_desc.is_random_effect_m) {
-        d2->RegisterRandomEffect(ls2->median_desc);
-      } else {
-        d2->RegisterParameter(ls2->median_desc);
-      }
-    }
-    ls2->slope_desc = this->slope_desc.value_m;
-    if (this->slope_desc.estimated_m) {
-      if (this->slope_desc.is_random_effect_m) {
-        d2->RegisterRandomEffect(ls2->slope_desc);
-      } else {
-        d2->RegisterParameter(ls2->slope_desc);
-      }
-    }
-
-    // add to Information
-    d2->selectivity_models[ls2->id] = ls2;
-
-    std::shared_ptr<fims::Information<TMB_FIMS_THIRD_ORDER> > d3 =
-        fims::Information<TMB_FIMS_THIRD_ORDER>::GetInstance();
-
-    std::shared_ptr<fims::DoubleLogisticSelectivity<TMB_FIMS_THIRD_ORDER> >
-        ls3 = std::make_shared<
-            fims::DoubleLogisticSelectivity<TMB_FIMS_THIRD_ORDER> >();
-
-    // set relative info
-    ls3->id = this->id;
-    ls3->median_asc = this->median_asc.value_m;
-    if (this->median_asc.estimated_m) {
-      if (this->median_asc.is_random_effect_m) {
-        d3->RegisterRandomEffect(ls3->median_asc);
-      } else {
-        d3->RegisterParameter(ls3->median_asc);
-      }
-    }
-    ls3->slope_asc = this->slope_asc.value_m;
-    if (this->slope_asc.estimated_m) {
-      if (this->slope_asc.is_random_effect_m) {
-        d3->RegisterRandomEffect(ls3->slope_asc);
-      } else {
-        d3->RegisterParameter(ls3->slope_asc);
-      }
-    }
-
-    ls3->median_desc = this->median_desc.value_m;
-    if (this->median_desc.estimated_m) {
-      if (this->median_desc.is_random_effect_m) {
-        d3->RegisterRandomEffect(ls3->median_desc);
-      } else {
-        d3->RegisterParameter(ls3->median_desc);
-      }
-    }
-    ls3->slope_desc = this->slope_desc.value_m;
-    if (this->slope_desc.estimated_m) {
-      if (this->slope_desc.is_random_effect_m) {
-        d3->RegisterRandomEffect(ls3->slope_desc);
-      } else {
-        d3->RegisterParameter(ls3->slope_desc);
-      }
-    }
-
-    // add to Information
-    d3->selectivity_models[ls3->id] = ls3;
-
-    return true;
-  }
->>>>>>> 95b74c00
+
 };
 
 #endif