--- conflicted
+++ resolved
@@ -60,7 +60,6 @@
  *
  */
 class DnormDistributionsInterface : public DistributionsInterfaceBase {
-<<<<<<< HEAD
 public:
     Parameter x; /**< observed data */
     Parameter mean; /**< mean of x for the normal distribution **/
@@ -85,9 +84,9 @@
      */
     virtual double evaluate(bool do_log) {
         fims::Dnorm<double> dnorm;
-        dnorm.x = this->x.value;
-        dnorm.mean = this->mean.value;
-        dnorm.sd = this->sd.value;
+        dnorm.x = this->x.value_m;
+        dnorm.mean = this->mean.value_m;
+        dnorm.sd = this->sd.value_m;
         return dnorm.evaluate(do_log);
     }
 
@@ -103,10 +102,10 @@
 
         // interface to data/parameter value
         distribution->id = this->id;
-        distribution->x = this->x.value;
+        distribution->x = this->x.value_m;
         // set relative info
-        distribution->mean = this->mean.value;
-        distribution->sd = this->sd.value;
+        distribution->mean = this->mean.value_m;
+        distribution->sd = this->sd.value_m;
 
         info->distribution_models[distribution->id] = distribution;
 
@@ -128,97 +127,6 @@
     }
 
 #endif
-=======
- public:
-  Parameter x;    /**< observed data */
-  Parameter mean; /**< mean of x for the normal distribution **/
-  Parameter sd;   /**< sd of x for the normal distribution **/
-
-  DnormDistributionsInterface() : DistributionsInterfaceBase() {}
-
-  virtual uint32_t get_id() { return this->id; }
-
-  virtual ~DnormDistributionsInterface() {}
-
-  /**
-   * @brief Evaluate normal probability density function, default returns the
-   * log of the pdf
-   *
-   * @tparam T
-   * @return log pdf
-   */
-  virtual double evaluate(bool do_log) {
-    fims::Dnorm<double> dnorm;
-    dnorm.x = this->x.value_m;
-    dnorm.mean = this->mean.value_m;
-    dnorm.sd = this->sd.value_m;
-    return dnorm.evaluate(do_log);
-  }
-
-  /**
-   * @brief adds the dnorm distribution and its parameters to the TMB model
-   */
-  virtual bool add_to_fims_tmb() {
-    std::shared_ptr<fims::Information<TMB_FIMS_REAL_TYPE>> d0 =
-        fims::Information<TMB_FIMS_REAL_TYPE>::GetInstance();
-
-    std::shared_ptr<fims::Dnorm<TMB_FIMS_REAL_TYPE>> model0 =
-        std::make_shared<fims::Dnorm<TMB_FIMS_REAL_TYPE>>();
-
-    // interface to data/parameter value
-    model0->id = this->id;
-    model0->x = this->x.value_m;
-    // set relative info
-    model0->mean = this->mean.value_m;
-    model0->sd = this->sd.value_m;
-
-    d0->distribution_models[model0->id] = model0;
-
-    std::shared_ptr<fims::Information<TMB_FIMS_FIRST_ORDER>> d1 =
-        fims::Information<TMB_FIMS_FIRST_ORDER>::GetInstance();
-
-    std::shared_ptr<fims::Dnorm<TMB_FIMS_FIRST_ORDER>> model1 =
-        std::make_shared<fims::Dnorm<TMB_FIMS_FIRST_ORDER>>();
-
-    // interface to data/parameter first derivative
-    model1->id = this->id;
-    model1->x = this->x.value_m;
-    model1->mean = this->mean.value_m;
-    model1->sd = this->sd.value_m;
-
-    d1->distribution_models[model1->id] = model1;
-
-    std::shared_ptr<fims::Information<TMB_FIMS_SECOND_ORDER>> d2 =
-        fims::Information<TMB_FIMS_SECOND_ORDER>::GetInstance();
-
-    std::shared_ptr<fims::Dnorm<TMB_FIMS_SECOND_ORDER>> model2 =
-        std::make_shared<fims::Dnorm<TMB_FIMS_SECOND_ORDER>>();
-
-    // interface to data/parameter second derivative
-    model2->id = this->id;
-    model2->x = this->x.value_m;
-    model2->mean = this->mean.value_m;
-    model2->sd = this->sd.value_m;
-
-    d2->distribution_models[model2->id] = model2;
-
-    std::shared_ptr<fims::Information<TMB_FIMS_THIRD_ORDER>> d3 =
-        fims::Information<TMB_FIMS_THIRD_ORDER>::GetInstance();
-
-    std::shared_ptr<fims::Dnorm<TMB_FIMS_THIRD_ORDER>> model3 =
-        std::make_shared<fims::Dnorm<TMB_FIMS_THIRD_ORDER>>();
-
-    // interface to data/parameter third derivative
-    model3->id = this->id;
-    model3->x = this->x.value_m;
-    model3->mean = this->mean.value_m;
-    model3->sd = this->sd.value_m;
-
-    d3->distribution_models[model3->id] = model3;
-
-    return true;
-  }
->>>>>>> 95b74c00
 };
 
 /**
@@ -228,13 +136,10 @@
  *
  */
 class DlnormDistributionsInterface : public DistributionsInterfaceBase {
-<<<<<<< HEAD
 public:
     Parameter x; /*!< observation */
     Parameter meanlog; /*!< mean of the distribution of log(x) */
     Parameter sdlog; /*!< standard deviation of the distribution of log(x) */
-    bool do_bias_correction; /*!< true if the lognormal should be bias corrected,
-                              default FALSE */
 
     DlnormDistributionsInterface() : DistributionsInterfaceBase() {
     }
@@ -258,10 +163,9 @@
      */
     virtual double evaluate(bool do_log) {
         fims::Dlnorm<double> dlnorm;
-        dlnorm.x = this->x.value;
-        dlnorm.meanlog = this->meanlog.value;
-        dlnorm.sdlog = this->sdlog.value;
-        dlnorm.do_bias_correction = this->do_bias_correction;
+        dlnorm.x = this->x.value_m;
+        dlnorm.meanlog = this->meanlog.value_m;
+        dlnorm.sdlog = this->sdlog.value_m;
         return dlnorm.evaluate(do_log);
     }
 
@@ -277,9 +181,9 @@
 
         // set relative info
         distribution->id = this->id;
-        distribution->x = this->x.value;
-        distribution->meanlog = this->meanlog.value;
-        distribution->sdlog = this->sdlog.value;
+        distribution->x = this->x.value_m;
+        distribution->meanlog = this->meanlog.value_m;
+        distribution->sdlog = this->sdlog.value_m;
 
         info->distribution_models[distribution->id] = distribution;
 
@@ -300,102 +204,6 @@
     }
 
 #endif
-=======
- public:
-  Parameter x;       /*!< observation */
-  Parameter meanlog; /*!< mean of the distribution of log(x) */
-  Parameter sdlog;   /*!< standard deviation of the distribution of log(x) */
-
-  DlnormDistributionsInterface() : DistributionsInterfaceBase() {}
-
-  virtual ~DlnormDistributionsInterface() {}
-
-  /**
-   * @brief get the id of the Dlnorm distributions interface class object
-   */
-  virtual uint32_t get_id() { return this->id; }
-
-  /**
-   * @brief Evaluate lognormal probability density function, default returns the
-   * log of the pdf
-   *
-   * @tparam T
-   * @return log pdf
-   */
-  virtual double evaluate(bool do_log) {
-    fims::Dlnorm<double> dlnorm;
-    dlnorm.x = this->x.value_m;
-    dlnorm.meanlog = this->meanlog.value_m;
-    dlnorm.sdlog = this->sdlog.value_m;
-    return dlnorm.evaluate(do_log);
-  }
-
-  /**
-   * @brief adds the dlnorm distribution and its parameters to the TMB model
-   */
-  virtual bool add_to_fims_tmb() {
-    std::shared_ptr<fims::Information<TMB_FIMS_REAL_TYPE>> d0 =
-        fims::Information<TMB_FIMS_REAL_TYPE>::GetInstance();
-
-    std::shared_ptr<fims::Dlnorm<TMB_FIMS_REAL_TYPE>> model0 =
-        std::make_shared<fims::Dlnorm<TMB_FIMS_REAL_TYPE>>();
-
-    // set relative info
-    model0->id = this->id;
-    model0->x = this->x.value_m;
-    model0->meanlog = this->meanlog.value_m;
-    model0->sdlog = this->sdlog.value_m;
-
-    d0->distribution_models[model0->id] = model0;
-
-    // base model
-    std::shared_ptr<fims::Information<TMB_FIMS_FIRST_ORDER>> d1 =
-        fims::Information<TMB_FIMS_FIRST_ORDER>::GetInstance();
-
-    std::shared_ptr<fims::Dlnorm<TMB_FIMS_FIRST_ORDER>> model1 =
-        std::make_shared<fims::Dlnorm<TMB_FIMS_FIRST_ORDER>>();
-
-    // set relative info
-    model1->id = this->id;
-    model1->x = this->x.value_m;
-    model1->meanlog = this->meanlog.value_m;
-    model1->sdlog = this->sdlog.value_m;
-
-    d1->distribution_models[model1->id] = model1;
-
-    // base model
-    std::shared_ptr<fims::Information<TMB_FIMS_SECOND_ORDER>> d2 =
-        fims::Information<TMB_FIMS_SECOND_ORDER>::GetInstance();
-
-    std::shared_ptr<fims::Dlnorm<TMB_FIMS_SECOND_ORDER>> model2 =
-        std::make_shared<fims::Dlnorm<TMB_FIMS_SECOND_ORDER>>();
-
-    // set relative info
-    model2->id = this->id;
-    model2->x = this->x.value_m;
-    model2->meanlog = this->meanlog.value_m;
-    model2->sdlog = this->sdlog.value_m;
-
-    d2->distribution_models[model2->id] = model2;
-
-    // base model
-    std::shared_ptr<fims::Information<TMB_FIMS_THIRD_ORDER>> d3 =
-        fims::Information<TMB_FIMS_THIRD_ORDER>::GetInstance();
-
-    std::shared_ptr<fims::Dlnorm<TMB_FIMS_THIRD_ORDER>> model3 =
-        std::make_shared<fims::Dlnorm<TMB_FIMS_THIRD_ORDER>>();
-
-    // set relative info
-    model3->id = this->id;
-    model3->x = this->x.value_m;
-    model3->meanlog = this->meanlog.value_m;
-    model3->sdlog = this->sdlog.value_m;
-
-    d3->distribution_models[model3->id] = model3;
-
-    return true;
-  }
->>>>>>> 95b74c00
 };
 
 /**
