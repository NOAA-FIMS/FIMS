/*
 * File:   rcpp_interface.hpp
 *
 *
 * This File is part of the NOAA, National Marine Fisheries Service
 * Fisheries Integrated Modeling System project. See LICENSE file for reuse
 * information.
 *
 *
 */
#ifndef FIMS_INTERFACE_RCPP_INTERFACE_HPP
#define FIMS_INTERFACE_RCPP_INTERFACE_HPP

#include "rcpp_objects/rcpp_fishing_mortality.hpp"
#include "rcpp_objects/rcpp_fleet.hpp"
#include "rcpp_objects/rcpp_growth.hpp"
#include "rcpp_objects/rcpp_maturity.hpp"
#include "rcpp_objects/rcpp_natural_mortality.hpp"
#include "rcpp_objects/rcpp_population.hpp"
#include "rcpp_objects/rcpp_recruitment.hpp"
#include "rcpp_objects/rcpp_selectivity.hpp"
#include "rcpp_objects/rcpp_tmb_distribution.hpp"

/**
 * @brief Create the TMB model object and add interface objects to it.
 */
bool CreateTMBModel() {
  for (size_t i = 0; i < FIMSRcppInterfaceBase::fims_interface_objects.size();
       i++) {
    FIMSRcppInterfaceBase::fims_interface_objects[i]->add_to_fims_tmb();
  }

  // base model
  std::shared_ptr<fims::Information<TMB_FIMS_REAL_TYPE> > d0 =
      fims::Information<TMB_FIMS_REAL_TYPE>::GetInstance();
  d0->CreateModel();

  // first-order derivative
  std::shared_ptr<fims::Information<TMB_FIMS_FIRST_ORDER> > d1 =
      fims::Information<TMB_FIMS_FIRST_ORDER>::GetInstance();
  d1->CreateModel();

  // second-order derivative
  std::shared_ptr<fims::Information<TMB_FIMS_SECOND_ORDER> > d2 =
      fims::Information<TMB_FIMS_SECOND_ORDER>::GetInstance();
  d2->CreateModel();

  // third-order derivative
  std::shared_ptr<fims::Information<TMB_FIMS_THIRD_ORDER> > d3 =
      fims::Information<TMB_FIMS_THIRD_ORDER>::GetInstance();
  d3->CreateModel();

  return true;
}

RCPP_EXPOSED_CLASS(Parameter)
RCPP_MODULE(fims) {
<<<<<<< HEAD
    Rcpp::function("CreateTMBModel", &CreateTMBModel);

    Rcpp::class_<Parameter>("Parameter")
            .constructor()
            .constructor<double>()
            .constructor<Parameter>()
            .field("value", &Parameter::value)
            .field("min", &Parameter::min)
            .field("max", &Parameter::max)
            .field("is_random_effect", &Parameter::is_random_effect)
            .field("estimated", &Parameter::estimated);

    Rcpp::class_<BevertonHoltRecruitmentInterface>("BevertonHoltRecruitment")
            .constructor()
            .field("steep", &BevertonHoltRecruitmentInterface::steep)
            .field("rzero", &BevertonHoltRecruitmentInterface::rzero)
            .method("get_id", &BevertonHoltRecruitmentInterface::get_id);

    Rcpp::class_<LogisticSelectivityInterface>("LogisticSelectivity")
            .constructor()
            .field("median", &LogisticSelectivityInterface::median)
            .field("slope", &LogisticSelectivityInterface::slope)
            .method("get_id", &LogisticSelectivityInterface::get_id);

    Rcpp::class_<FleetInterface>("Fleet")
            .constructor()
            .method("SetCatchLikelihood", &FleetInterface::SetCatchLikelihood)
            .method("SetAgeCompLikelihood", &FleetInterface::SetAgeCompLikelihood)
            .method("SetIndexLikelihood", &FleetInterface::SetIndexLikelihood)
            .method("SetObservedAgeCompData", &FleetInterface::SetObservedAgeCompData)
            .method("SetObservedIndexData", &FleetInterface::SetObservedIndexData)
            .method("SetObservedCatchData", &FleetInterface::SetObservedCatchData)
            .method("SetSelectivity", &FleetInterface::SetSelectivity);
 
    Rcpp::class_<DnormDistributionsInterface>("TMBDnormDistribution")
            .constructor()
            .method("get_id",  &DnormDistributionsInterface::get_id)
            .method("evaluate",  &DnormDistributionsInterface::evaluate)
            .field("x", &DnormDistributionsInterface::x)
            .field("mean", &DnormDistributionsInterface::mean)
            .field("sd", &DnormDistributionsInterface::sd);


    Rcpp::class_<EWAAGrowthInterface>("EWAAgrowth")
            .constructor()
            .field("ages", &EWAAGrowthInterface::ages)
            .field("weights", &EWAAGrowthInterface::weights)
            .method("evaluate", &EWAAGrowthInterface::evaluate);
=======
  Rcpp::function("CreateTMBModel", &CreateTMBModel);

  Rcpp::class_<Parameter>("Parameter")
      .constructor()
      .constructor<double>()
      .constructor<Parameter>()
      .field("value", &Parameter::value)
      .field("min", &Parameter::min)
      .field("max", &Parameter::max)
      .field("is_random_effect", &Parameter::is_random_effect)
      .field("estimated", &Parameter::estimated);

  Rcpp::class_<BevertonHoltRecruitmentInterface>("BevertonHoltRecruitment")
      .constructor()
      .field("steep", &BevertonHoltRecruitmentInterface::steep)
      .field("rzero", &BevertonHoltRecruitmentInterface::rzero)
      .field("phizero", &BevertonHoltRecruitmentInterface::phizero)
      .method("get_id", &BevertonHoltRecruitmentInterface::get_id);

  Rcpp::class_<LogisticSelectivityInterface>("LogisticSelectivity")
      .constructor()
      .field("median", &LogisticSelectivityInterface::median)
      .field("slope", &LogisticSelectivityInterface::slope)
      .method("get_id", &LogisticSelectivityInterface::get_id);

  Rcpp::class_<FleetInterface>("Fleet")
      .constructor()
      .method("SetAgeCompLikelihood", &FleetInterface::SetAgeCompLikelihood)
      .method("SetIndexLikelihood", &FleetInterface::SetIndexLikelihood)
      .method("SetObservedAgeCompData", &FleetInterface::SetObservedAgeCompData)
      .method("SetObservedIndexData", &FleetInterface::SetObservedIndexData)
      .method("SetSelectivity", &FleetInterface::SetSelectivity);

  Rcpp::class_<DnormDistributionsInterface>("TMBDnormDistribution")
      .constructor()
      .method("get_id", &DnormDistributionsInterface::get_id)
      .method("evaluate", &DnormDistributionsInterface::evaluate)
      .field("x", &DnormDistributionsInterface::x)
      .field("mean", &DnormDistributionsInterface::mean)
      .field("sd", &DnormDistributionsInterface::sd);
>>>>>>> 6cef275b

  Rcpp::class_<EWAAGrowthInterface>("EWAAgrowth")
      .constructor()
      .field("ages", &EWAAGrowthInterface::ages)
      .field("weights", &EWAAGrowthInterface::weights)
      .method("evaluate", &EWAAGrowthInterface::evaluate);

  Rcpp::class_<EWAAGrowthInterface>("EWAAgrowth")
      .constructor()
      .field("ages", &EWAAGrowthInterface::ages)
      .field("weights", &EWAAGrowthInterface::weights)
      .method("evaluate", &EWAAGrowthInterface::evaluate);

  Rcpp::class_<DlnormDistributionsInterface>("TMBDlnormDistribution")
      .constructor()
      .method("get_id", &DlnormDistributionsInterface::get_id)
      .method("evaluate", &DlnormDistributionsInterface::evaluate)
      .field("x", &DlnormDistributionsInterface::x)
      .field("meanlog", &DlnormDistributionsInterface::meanlog)
      .field("sdlog", &DlnormDistributionsInterface::sdlog);

  Rcpp::class_<DmultinomDistributionsInterface>("TMBDmultinomDistribution")
      .constructor()
      .method("evaluate", &DmultinomDistributionsInterface::evaluate)
      .method("get_id", &DmultinomDistributionsInterface::get_id)
      .field("x", &DmultinomDistributionsInterface::x)
      .field("p", &DmultinomDistributionsInterface::p);
}

#endif /* RCPP_INTERFACE_HPP */<|MERGE_RESOLUTION|>--- conflicted
+++ resolved
@@ -55,18 +55,17 @@
 
 RCPP_EXPOSED_CLASS(Parameter)
 RCPP_MODULE(fims) {
-<<<<<<< HEAD
-    Rcpp::function("CreateTMBModel", &CreateTMBModel);
+  Rcpp::function("CreateTMBModel", &CreateTMBModel);
 
-    Rcpp::class_<Parameter>("Parameter")
-            .constructor()
-            .constructor<double>()
-            .constructor<Parameter>()
-            .field("value", &Parameter::value)
-            .field("min", &Parameter::min)
-            .field("max", &Parameter::max)
-            .field("is_random_effect", &Parameter::is_random_effect)
-            .field("estimated", &Parameter::estimated);
+  Rcpp::class_<Parameter>("Parameter")
+      .constructor()
+      .constructor<double>()
+      .constructor<Parameter>()
+      .field("value", &Parameter::value)
+      .field("min", &Parameter::min)
+      .field("max", &Parameter::max)
+      .field("is_random_effect", &Parameter::is_random_effect)
+      .field("estimated", &Parameter::estimated);
 
     Rcpp::class_<BevertonHoltRecruitmentInterface>("BevertonHoltRecruitment")
             .constructor()
@@ -74,11 +73,11 @@
             .field("rzero", &BevertonHoltRecruitmentInterface::rzero)
             .method("get_id", &BevertonHoltRecruitmentInterface::get_id);
 
-    Rcpp::class_<LogisticSelectivityInterface>("LogisticSelectivity")
-            .constructor()
-            .field("median", &LogisticSelectivityInterface::median)
-            .field("slope", &LogisticSelectivityInterface::slope)
-            .method("get_id", &LogisticSelectivityInterface::get_id);
+  Rcpp::class_<LogisticSelectivityInterface>("LogisticSelectivity")
+      .constructor()
+      .field("median", &LogisticSelectivityInterface::median)
+      .field("slope", &LogisticSelectivityInterface::slope)
+      .method("get_id", &LogisticSelectivityInterface::get_id);
 
     Rcpp::class_<FleetInterface>("Fleet")
             .constructor()
@@ -98,46 +97,6 @@
             .field("mean", &DnormDistributionsInterface::mean)
             .field("sd", &DnormDistributionsInterface::sd);
 
-
-    Rcpp::class_<EWAAGrowthInterface>("EWAAgrowth")
-            .constructor()
-            .field("ages", &EWAAGrowthInterface::ages)
-            .field("weights", &EWAAGrowthInterface::weights)
-            .method("evaluate", &EWAAGrowthInterface::evaluate);
-=======
-  Rcpp::function("CreateTMBModel", &CreateTMBModel);
-
-  Rcpp::class_<Parameter>("Parameter")
-      .constructor()
-      .constructor<double>()
-      .constructor<Parameter>()
-      .field("value", &Parameter::value)
-      .field("min", &Parameter::min)
-      .field("max", &Parameter::max)
-      .field("is_random_effect", &Parameter::is_random_effect)
-      .field("estimated", &Parameter::estimated);
-
-  Rcpp::class_<BevertonHoltRecruitmentInterface>("BevertonHoltRecruitment")
-      .constructor()
-      .field("steep", &BevertonHoltRecruitmentInterface::steep)
-      .field("rzero", &BevertonHoltRecruitmentInterface::rzero)
-      .field("phizero", &BevertonHoltRecruitmentInterface::phizero)
-      .method("get_id", &BevertonHoltRecruitmentInterface::get_id);
-
-  Rcpp::class_<LogisticSelectivityInterface>("LogisticSelectivity")
-      .constructor()
-      .field("median", &LogisticSelectivityInterface::median)
-      .field("slope", &LogisticSelectivityInterface::slope)
-      .method("get_id", &LogisticSelectivityInterface::get_id);
-
-  Rcpp::class_<FleetInterface>("Fleet")
-      .constructor()
-      .method("SetAgeCompLikelihood", &FleetInterface::SetAgeCompLikelihood)
-      .method("SetIndexLikelihood", &FleetInterface::SetIndexLikelihood)
-      .method("SetObservedAgeCompData", &FleetInterface::SetObservedAgeCompData)
-      .method("SetObservedIndexData", &FleetInterface::SetObservedIndexData)
-      .method("SetSelectivity", &FleetInterface::SetSelectivity);
-
   Rcpp::class_<DnormDistributionsInterface>("TMBDnormDistribution")
       .constructor()
       .method("get_id", &DnormDistributionsInterface::get_id)
@@ -145,7 +104,6 @@
       .field("x", &DnormDistributionsInterface::x)
       .field("mean", &DnormDistributionsInterface::mean)
       .field("sd", &DnormDistributionsInterface::sd);
->>>>>>> 6cef275b
 
   Rcpp::class_<EWAAGrowthInterface>("EWAAgrowth")
       .constructor()
