/*
 * File:   rcpp_interface.hpp
 *
 *
 * This File is part of the NOAA, National Marine Fisheries Service
 * Fisheries Integrated Modeling System project. See LICENSE file for reuse
 * information.
 *
 *
 */
#ifndef FIMS_INTERFACE_RCPP_INTERFACE_HPP
#define FIMS_INTERFACE_RCPP_INTERFACE_HPP

#include "rcpp_objects/rcpp_data.hpp"
#include "rcpp_objects/rcpp_fleet.hpp"
#include "rcpp_objects/rcpp_growth.hpp"
#include "rcpp_objects/rcpp_maturity.hpp"
#include "rcpp_objects/rcpp_natural_mortality.hpp"
//#include "rcpp_objects/rcpp_nll.hpp"
#include "rcpp_objects/rcpp_population.hpp"
#include "rcpp_objects/rcpp_recruitment.hpp"
#include "rcpp_objects/rcpp_selectivity.hpp"
#include "rcpp_objects/rcpp_tmb_distribution.hpp"

/**
 * @brief Create the TMB model object and add interface objects to it.
 */
bool CreateTMBModel() {
  for (size_t i = 0; i < FIMSRcppInterfaceBase::fims_interface_objects.size();
       i++) {
    FIMSRcppInterfaceBase::fims_interface_objects[i]->add_to_fims_tmb();
  }

  // base model
  std::shared_ptr<fims::Information<TMB_FIMS_REAL_TYPE>> d0 =
      fims::Information<TMB_FIMS_REAL_TYPE>::GetInstance();
  d0->CreateModel();

  // first-order derivative
  std::shared_ptr<fims::Information<TMB_FIMS_FIRST_ORDER>> d1 =
      fims::Information<TMB_FIMS_FIRST_ORDER>::GetInstance();
  d1->CreateModel();

  // second-order derivative
  std::shared_ptr<fims::Information<TMB_FIMS_SECOND_ORDER>> d2 =
      fims::Information<TMB_FIMS_SECOND_ORDER>::GetInstance();
  d2->CreateModel();

  // third-order derivative
  std::shared_ptr<fims::Information<TMB_FIMS_THIRD_ORDER>> d3 =
      fims::Information<TMB_FIMS_THIRD_ORDER>::GetInstance();
  d3->CreateModel();

  return true;
}

Rcpp::NumericVector get_fixed_parameters_vector() {
  // base model
  std::shared_ptr<fims::Information<TMB_FIMS_REAL_TYPE>> d0 =
      fims::Information<TMB_FIMS_REAL_TYPE>::GetInstance();

  Rcpp::NumericVector p;

  for (size_t i = 0; i < d0->fixed_effects_parameters.size(); i++) {
    p.push_back(*d0->fixed_effects_parameters[i]);
  }

  return p;
}

Rcpp::NumericVector get_random_parameters_vector() {
  // base model
  std::shared_ptr<fims::Information<TMB_FIMS_REAL_TYPE>> d0 =
      fims::Information<TMB_FIMS_REAL_TYPE>::GetInstance();

  Rcpp::NumericVector p;

  for (size_t i = 0; i < d0->random_effects_parameters.size(); i++) {
    p.push_back(*d0->random_effects_parameters[i]);
  }

  return p;
}





template<typename Type>
void clear_internal(){
    
    std::shared_ptr<fims::Information<Type>> d0 =
        fims::Information<Type>::GetInstance();
    d0->fixed_effects_parameters.clear();
    d0->random_effects_parameters.clear();

    // rcpp_data.hpp
  //   DataInterface::id_g = 1;
    AgeCompDataInterface::id_g = 1;
    IndexDataInterface::id_g = 1;
    
    // rcpp_fleets.hpp
  //   FleetInterface::id_g = 1;

    // rcpp_growth.hpp
  //   GrowthInterfaceBase::id_g = 1;
  //   GrowthInterfaceBase::live_objects.clear();

    EWAAGrowthInterface::id_g = 1;
    EWAAGrowthInterface::live_objects.clear();

    // rcpp_maturity.hpp
  //   MaturityInterfaceBase::id_g = 1;
  //   MaturityInterfaceBase::maturity_objects.clear();

    LogisticMaturityInterface::id_g = 1;
    LogisticMaturityInterface::maturity_objects.clear();

    // rcpp_population.hpp
  //   PopulationInterfaceBase::id_g = 1;
  //   PopulationInterfaceBase::live_objects.clear();

    PopulationInterface::id_g = 1;
    PopulationInterface::live_objects.clear();

    // rcpp_recruitment.hpp
  //   RecruitmentInterfaceBase::id_g = 1;
  //   RecruitmentInterfaceBase::live_objects.clear();

    BevertonHoltRecruitmentInterface::id_g = 1;
    BevertonHoltRecruitmentInterface::live_objects.clear();
    
    // rcpp_selectivity.hpp
  //   SelectivityInterfaceBase::id_g = 1;
  //   SelectivityInterfaceBase::selectivity_objects.clear();

    LogisticSelectivityInterface::id_g = 1;
    LogisticSelectivityInterface::selectivity_objects.clear();

    DoubleLogisticSelectivityInterface::id_g = 1;
    DoubleLogisticSelectivityInterface::selectivity_objects.clear();
    
    // rcpp_tmb_distribution.hpp
  //   DistributionsInterfaceBase::id_g = 1;
  //   DistributionsInterfaceBase::live_objects.clear();

    DnormDistributionsInterface::id_g = 1;
    DnormDistributionsInterface::live_objects.clear();

    DlnormDistributionsInterface::id_g = 1;
    DlnormDistributionsInterface::live_objects.clear();

    DmultinomDistributionsInterface::id_g = 1;
    DmultinomDistributionsInterface::live_objects.clear();
}
/**
 * Clears the vector of independent variables.
 */
void clear() {

  // rcpp_interface_base.hpp
  FIMSRcppInterfaceBase::fims_interface_objects.clear();
    clear_internal<TMB_FIMS_REAL_TYPE>();
    clear_internal<TMB_FIMS_FIRST_ORDER>();
    clear_internal<TMB_FIMS_SECOND_ORDER>();
    clear_internal<TMB_FIMS_THIRD_ORDER>();

<<<<<<< HEAD
  std::shared_ptr<fims::Information<TMB_FIMS_REAL_TYPE>> d0 =
      fims::Information<TMB_FIMS_REAL_TYPE>::GetInstance();
  d0->fixed_effects_parameters.clear();
  d0->random_effects_parameters.clear();

  // rcpp_data.hpp
  DataInterface::id_g = 1;
  DataInterface::live_objects.clear();
  AgeCompDataInterface::id_g = 1;
  IndexDataInterface::id_g = 1;

  // rcpp_fleets.hpp
//   FleetInterface::id_g = 1;

  // rcpp_growth.hpp
//   GrowthInterfaceBase::id_g = 1;
//   GrowthInterfaceBase::live_objects.clear();

  EWAAGrowthInterface::id_g = 1;
  EWAAGrowthInterface::live_objects.clear();

  // rcpp_maturity.hpp
//   MaturityInterfaceBase::id_g = 1;
//   MaturityInterfaceBase::maturity_objects.clear();

  LogisticMaturityInterface::id_g = 1;
  LogisticMaturityInterface::maturity_objects.clear();

  // rcpp_population.hpp
//   PopulationInterfaceBase::id_g = 1;
//   PopulationInterfaceBase::live_objects.clear();

  PopulationInterface::id_g = 1;
  PopulationInterface::live_objects.clear();

  // rcpp_recruitment.hpp
//   RecruitmentInterfaceBase::id_g = 1;
//   RecruitmentInterfaceBase::live_objects.clear();

  BevertonHoltRecruitmentInterface::id_g = 1;
  BevertonHoltRecruitmentInterface::live_objects.clear();

  // rcpp_selectivity.hpp
//   SelectivityInterfaceBase::id_g = 1;
//   SelectivityInterfaceBase::selectivity_objects.clear();

  LogisticSelectivityInterface::id_g = 1;
  LogisticSelectivityInterface::selectivity_objects.clear();

  DoubleLogisticSelectivityInterface::id_g = 1;
  DoubleLogisticSelectivityInterface::selectivity_objects.clear();

  // rcpp_tmb_distribution.hpp
//   DistributionsInterfaceBase::id_g = 1;
//   DistributionsInterfaceBase::live_objects.clear();

  DnormDistributionsInterface::id_g = 1;
  DnormDistributionsInterface::live_objects.clear();

  DlnormDistributionsInterface::id_g = 1;
  DlnormDistributionsInterface::live_objects.clear();

  DmultinomDistributionsInterface::id_g = 1;
  DmultinomDistributionsInterface::live_objects.clear();
=======
>>>>>>> 197e6ff4
}

RCPP_EXPOSED_CLASS(Parameter)
RCPP_MODULE(fims) {
  Rcpp::function("CreateTMBModel", &CreateTMBModel);
  Rcpp::function("get_fixed", &get_fixed_parameters_vector);
  Rcpp::function("get_random", &get_random_parameters_vector);
  Rcpp::function("clear", clear);

  Rcpp::class_<Parameter>("Parameter")
      .constructor()
      .constructor<double>()
      .constructor<Parameter>()
      .field("value", &Parameter::value)
      .field("min", &Parameter::min)
      .field("max", &Parameter::max)
      .field("is_random_effect", &Parameter::is_random_effect)
      .field("estimated", &Parameter::estimated);

  Rcpp::class_<BevertonHoltRecruitmentInterface>("BevertonHoltRecruitment")
      .constructor()
      .field("logit_steep", &BevertonHoltRecruitmentInterface::logit_steep)
      .field("log_rzero", &BevertonHoltRecruitmentInterface::log_rzero)
      .field("deviations", &BevertonHoltRecruitmentInterface::deviations)
      .field("estimate_deviations", &BevertonHoltRecruitmentInterface::estimate_deviations)
      .method("get_id", &BevertonHoltRecruitmentInterface::get_id)
      .field("recruitment_bias_adj",
        &BevertonHoltRecruitmentInterface::recruit_bias_adjustment)
      .field("use_bias_correction", &BevertonHoltRecruitmentInterface::use_bias_correction)
      .field("log_sigma_recruit", &BevertonHoltRecruitmentInterface::log_sigma_recruit)
      .method("evaluate", &BevertonHoltRecruitmentInterface::evaluate)
      .method("evaluate_nll", &BevertonHoltRecruitmentInterface::evaluate_nll);

  Rcpp::class_<FleetInterface>("Fleet")
      .constructor()
      .field("is_survey", &FleetInterface::is_survey)
      .field("log_q", &FleetInterface::log_q)
      .field("log_Fmort", &FleetInterface::log_Fmort)
      .field("nages", &FleetInterface::nages)
      .field("nyears", &FleetInterface::nyears)
      .field("estimate_F", &FleetInterface::estimate_F)
      .field("estimate_q", &FleetInterface::estimate_q)
      .field("random_q", &FleetInterface::random_q)
      .field("random_F", &FleetInterface::random_F)
      .field("log_obs_error", &FleetInterface::log_obs_error)
      .method("SetAgeCompLikelihood", &FleetInterface::SetAgeCompLikelihood)
      .method("SetIndexLikelihood", &FleetInterface::SetIndexLikelihood)
      .method("SetObservedAgeCompData", &FleetInterface::SetObservedAgeCompData)
      .method("SetObservedIndexData", &FleetInterface::SetObservedIndexData)
      .method("SetSelectivity", &FleetInterface::SetSelectivity);

  Rcpp::class_<DataInterface>("Data")
    .constructor()
    .field("observed_data", &DataInterface::observed_data)
    .method("get_id", &DataInterface::get_id);

  Rcpp::class_<AgeCompDataInterface>("AgeComp")
    .constructor<int, int>()
    .field("age_comp_data", &AgeCompDataInterface::age_comp_data)
    .method("get_id", &AgeCompDataInterface::get_id);

  Rcpp::class_<IndexDataInterface>("Index")
    .constructor<int>()
    .field("index_data", &IndexDataInterface::index_data)
    .method("get_id", &IndexDataInterface::get_id);

  Rcpp::class_<PopulationInterface>("Population")
      .constructor()
      .method("get_id", &PopulationInterface::get_id)
      .field("nages", &PopulationInterface::nages)
      .field("nfleets", &PopulationInterface::nfleets)
      .field("nseasons", &PopulationInterface::nseasons)
      .field("nyears", &PopulationInterface::nyears)
      .field("log_M", &PopulationInterface::log_M)
      .field("log_init_naa", &PopulationInterface::log_init_naa)
      .field("prop_female", &PopulationInterface::prop_female)
      .field("ages", &PopulationInterface::ages)
      .field("estimate_M", &PopulationInterface::estimate_M)
      .field("estimate_init_naa", &PopulationInterface::estimate_initNAA)
      .method("evaluate", &PopulationInterface::evaluate)
      .method("SetMaturity", &PopulationInterface::SetMaturity)
      .method("SetGrowth", &PopulationInterface::SetGrowth)
      .method("SetRecruitment", &PopulationInterface::SetRecruitment)
      .method("evaluate", &PopulationInterface::evaluate);

  Rcpp::class_<DnormDistributionsInterface>("TMBDnormDistribution")
      .constructor()
      .method("get_id", &DnormDistributionsInterface::get_id)
      .method("evaluate", &DnormDistributionsInterface::evaluate)
      .field("x", &DnormDistributionsInterface::x)
      .field("mean", &DnormDistributionsInterface::mean)
      .field("sd", &DnormDistributionsInterface::sd);

  Rcpp::class_<LogisticMaturityInterface>("LogisticMaturity")
      .constructor()
      .field("median", &LogisticMaturityInterface::median)
      .field("slope", &LogisticMaturityInterface::slope)
      .method("get_id", &LogisticMaturityInterface::get_id)
      .method("evaluate", &LogisticMaturityInterface::evaluate);

  Rcpp::class_<LogisticSelectivityInterface>("LogisticSelectivity")
      .constructor()
      .field("median", &LogisticSelectivityInterface::median)
      .field("slope", &LogisticSelectivityInterface::slope)
      .method("get_id", &LogisticSelectivityInterface::get_id)
      .method("evaluate", &LogisticSelectivityInterface::evaluate);

  Rcpp::class_<DoubleLogisticSelectivityInterface>("DoubleLogisticSelectivity")
      .constructor()
      .field("median_asc", &DoubleLogisticSelectivityInterface::median_asc)
      .field("slope_asc", &DoubleLogisticSelectivityInterface::slope_asc)
      .field("median_desc", &DoubleLogisticSelectivityInterface::median_desc)
      .field("slope_desc", &DoubleLogisticSelectivityInterface::slope_desc)
      .method("get_id", &DoubleLogisticSelectivityInterface::get_id)
      .method("evaluate", &DoubleLogisticSelectivityInterface::evaluate);

  Rcpp::class_<EWAAGrowthInterface>("EWAAgrowth")
      .constructor()
      .field("ages", &EWAAGrowthInterface::ages)
      .field("weights", &EWAAGrowthInterface::weights)
      .method("get_id", &EWAAGrowthInterface::get_id)
      .method("evaluate", &EWAAGrowthInterface::evaluate);

  Rcpp::class_<DlnormDistributionsInterface>("TMBDlnormDistribution")
      .constructor()
      .method("get_id", &DlnormDistributionsInterface::get_id)
      .method("evaluate", &DlnormDistributionsInterface::evaluate)
      .field("x", &DlnormDistributionsInterface::x)
      .field("meanlog", &DlnormDistributionsInterface::meanlog)
      .field("sdlog", &DlnormDistributionsInterface::sdlog)
      .field("do_bias_correction",
             &DlnormDistributionsInterface::do_bias_correction);

  Rcpp::class_<DmultinomDistributionsInterface>("TMBDmultinomDistribution")
      .constructor()
      .method("evaluate", &DmultinomDistributionsInterface::evaluate)
      .method("get_id", &DmultinomDistributionsInterface::get_id)
      .field("x", &DmultinomDistributionsInterface::x)
      .field("p", &DmultinomDistributionsInterface::p);
}

#endif /* RCPP_INTERFACE_HPP */<|MERGE_RESOLUTION|>--- conflicted
+++ resolved
@@ -95,7 +95,9 @@
     d0->random_effects_parameters.clear();
 
     // rcpp_data.hpp
-  //   DataInterface::id_g = 1;
+  
+    DataInterface::id_g = 1;
+    DataInterface::live_objects.clear();
     AgeCompDataInterface::id_g = 1;
     IndexDataInterface::id_g = 1;
     
@@ -165,73 +167,6 @@
     clear_internal<TMB_FIMS_SECOND_ORDER>();
     clear_internal<TMB_FIMS_THIRD_ORDER>();
 
-<<<<<<< HEAD
-  std::shared_ptr<fims::Information<TMB_FIMS_REAL_TYPE>> d0 =
-      fims::Information<TMB_FIMS_REAL_TYPE>::GetInstance();
-  d0->fixed_effects_parameters.clear();
-  d0->random_effects_parameters.clear();
-
-  // rcpp_data.hpp
-  DataInterface::id_g = 1;
-  DataInterface::live_objects.clear();
-  AgeCompDataInterface::id_g = 1;
-  IndexDataInterface::id_g = 1;
-
-  // rcpp_fleets.hpp
-//   FleetInterface::id_g = 1;
-
-  // rcpp_growth.hpp
-//   GrowthInterfaceBase::id_g = 1;
-//   GrowthInterfaceBase::live_objects.clear();
-
-  EWAAGrowthInterface::id_g = 1;
-  EWAAGrowthInterface::live_objects.clear();
-
-  // rcpp_maturity.hpp
-//   MaturityInterfaceBase::id_g = 1;
-//   MaturityInterfaceBase::maturity_objects.clear();
-
-  LogisticMaturityInterface::id_g = 1;
-  LogisticMaturityInterface::maturity_objects.clear();
-
-  // rcpp_population.hpp
-//   PopulationInterfaceBase::id_g = 1;
-//   PopulationInterfaceBase::live_objects.clear();
-
-  PopulationInterface::id_g = 1;
-  PopulationInterface::live_objects.clear();
-
-  // rcpp_recruitment.hpp
-//   RecruitmentInterfaceBase::id_g = 1;
-//   RecruitmentInterfaceBase::live_objects.clear();
-
-  BevertonHoltRecruitmentInterface::id_g = 1;
-  BevertonHoltRecruitmentInterface::live_objects.clear();
-
-  // rcpp_selectivity.hpp
-//   SelectivityInterfaceBase::id_g = 1;
-//   SelectivityInterfaceBase::selectivity_objects.clear();
-
-  LogisticSelectivityInterface::id_g = 1;
-  LogisticSelectivityInterface::selectivity_objects.clear();
-
-  DoubleLogisticSelectivityInterface::id_g = 1;
-  DoubleLogisticSelectivityInterface::selectivity_objects.clear();
-
-  // rcpp_tmb_distribution.hpp
-//   DistributionsInterfaceBase::id_g = 1;
-//   DistributionsInterfaceBase::live_objects.clear();
-
-  DnormDistributionsInterface::id_g = 1;
-  DnormDistributionsInterface::live_objects.clear();
-
-  DlnormDistributionsInterface::id_g = 1;
-  DlnormDistributionsInterface::live_objects.clear();
-
-  DmultinomDistributionsInterface::id_g = 1;
-  DmultinomDistributionsInterface::live_objects.clear();
-=======
->>>>>>> 197e6ff4
 }
 
 RCPP_EXPOSED_CLASS(Parameter)
