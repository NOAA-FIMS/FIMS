--- conflicted
+++ resolved
@@ -80,13 +80,6 @@
             .field("slope", &LogisticSelectivityInterface::slope)
             .method("get_id", &LogisticSelectivityInterface::get_id);
 
-<<<<<<< HEAD
-    Rcpp::class_<EWAAGrowthInterface>("EWAAgrowth")
-            .constructor()
-            .field("ages", &EWAAGrowthInterface::ages)
-            .field("weights", &EWAAGrowthInterface::weights)
-            .method("evaluate", &EWAAGrowthInterface::evaluate);
-
     Rcpp::class_<FleetInterface>("Fleet")
             .constructor()
             .method("SetAgeCompLikelihood", &FleetInterface::SetAgeCompLikelihood)
@@ -103,21 +96,13 @@
             .field("mean", &DnormDistributionsInterface::mean)
             .field("sd", &DnormDistributionsInterface::sd);
 
-=======
-  Rcpp::class_<DnormDistributionsInterface>("TMBDnormDistribution")
-      .constructor()
-      .method("get_id", &DnormDistributionsInterface::get_id)
-      .method("evaluate", &DnormDistributionsInterface::evaluate<double>)
-      .field("x", &DnormDistributionsInterface::x)
-      .field("mean", &DnormDistributionsInterface::mean)
-      .field("sd", &DnormDistributionsInterface::sd);
 
-  Rcpp::class_<EWAAGrowthInterface>("EWAAgrowth")
-      .constructor()
-      .field("ages", &EWAAGrowthInterface::ages)
-      .field("weights", &EWAAGrowthInterface::weights)
-      .method("evaluate", &EWAAGrowthInterface::evaluate);
->>>>>>> d3f80451
+    Rcpp::class_<EWAAGrowthInterface>("EWAAgrowth")
+            .constructor()
+            .field("ages", &EWAAGrowthInterface::ages)
+            .field("weights", &EWAAGrowthInterface::weights)
+            .method("evaluate", &EWAAGrowthInterface::evaluate);
+
 }
 
 #endif /* RCPP_INTERFACE_HPP */