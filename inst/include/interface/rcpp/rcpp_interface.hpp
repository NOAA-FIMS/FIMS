/*
 * File:   rcpp_interface.hpp
 *
 *
 * This File is part of the NOAA, National Marine Fisheries Service
<<<<<<< HEAD
 * Fisheries Integrated Modeling System project. See LICENSE file for reuse information.
=======
 * Fisheries Integrated Modeling System project. See LICENSE file for reuse
 * information.
>>>>>>> 278a0f65
 *
 *
 */
#ifndef FIMS_INTERFACE_RCPP_INTERFACE_HPP
#define FIMS_INTERFACE_RCPP_INTERFACE_HPP

#include "rcpp_objects/rcpp_fishing_mortality.hpp"
#include "rcpp_objects/rcpp_fleet.hpp"
#include "rcpp_objects/rcpp_growth.hpp"
#include "rcpp_objects/rcpp_tmb_dnorm_distribution.hpp"
#include "rcpp_objects/rcpp_maturity.hpp"
#include "rcpp_objects/rcpp_natural_mortality.hpp"
#include "rcpp_objects/rcpp_population.hpp"
#include "rcpp_objects/rcpp_recruitment.hpp"
#include "rcpp_objects/rcpp_selectivity.hpp"

/**
 *
 */
bool CreateTMBModel() {
    for (int i = 0; i < FIMSRcppInterfaceBase::fims_interface_objects.size();
            i++) {
        FIMSRcppInterfaceBase::fims_interface_objects[i]->add_to_fims_tmb();
    }

    // base model
    std::shared_ptr<fims::Information<TMB_FIMS_REAL_TYPE> > d0 =
            fims::Information<TMB_FIMS_REAL_TYPE>::GetInstance();
    d0->CreateModel();

    // first-order derivative
    std::shared_ptr<fims::Information<TMB_FIMS_FIRST_ORDER> > d1 =
            fims::Information<TMB_FIMS_FIRST_ORDER>::GetInstance();
    d1->CreateModel();

    // second-order derivative
    std::shared_ptr<fims::Information<TMB_FIMS_SECOND_ORDER> > d2 =
            fims::Information<TMB_FIMS_SECOND_ORDER>::GetInstance();
    d2->CreateModel();

    // third-order derivative
    std::shared_ptr<fims::Information<TMB_FIMS_THIRD_ORDER> > d3 =
            fims::Information<TMB_FIMS_THIRD_ORDER>::GetInstance();
    d3->CreateModel();

    return true;
}

RCPP_EXPOSED_CLASS(Parameter)
RCPP_MODULE(fims) {
    Rcpp::function("CreateTMBModel", &CreateTMBModel);

    Rcpp::class_<Parameter>("Parameter")
            .constructor()
            .constructor<double>()
            .constructor<Parameter>()
            .field("value", &Parameter::value)
            .field("min", &Parameter::min)
            .field("max", &Parameter::max)
            .field("is_random_effect", &Parameter::is_random_effect)
            .field("estimated", &Parameter::estimated);

    Rcpp::class_<BevertonHoltRecruitmentInterface>("BevertonHoltRecruitment")
            .constructor()
            .field("steep", &BevertonHoltRecruitmentInterface::steep)
            .field("rzero", &BevertonHoltRecruitmentInterface::rzero)
            .field("phizero", &BevertonHoltRecruitmentInterface::phizero)
            .method("get_id", &BevertonHoltRecruitmentInterface::get_id);

    Rcpp::class_<LogisticSelectivityInterface>("LogisticSelectivity")
            .constructor()
            .field("median", &LogisticSelectivityInterface::median)
            .field("slope", &LogisticSelectivityInterface::slope)
            .method("get_id", &LogisticSelectivityInterface::get_id);

    Rcpp::class_<EWAAGrowthInterface>("EWAAgrowth")
            .constructor()
            .field("ages", &EWAAGrowthInterface::ages)
            .field("weights", &EWAAGrowthInterface::weights)
            .method("evaluate", &EWAAGrowthInterface::evaluate);

<<<<<<< HEAD
    Rcpp::class_<FleetInterface>("Fleet")
            .constructor()
            .method("SetAgeCompLikelihood", &FleetInterface::SetAgeCompLikelihood)
            .method("SetIndexLikelihood", &FleetInterface::SetIndexLikelihood)
            .method("SetObservedAgeCompData", &FleetInterface::SetObservedAgeCompData)
            .method("SetObservedIndexData", &FleetInterface::SetObservedIndexData)
            .method("SetSelectivity", &FleetInterface::SetSelectivity);
=======
  Rcpp::class_<LogisticSelectivityInterface>("LogisticSelectivity")
      .constructor()
      .field("median", &LogisticSelectivityInterface::median)
      .field("slope", &LogisticSelectivityInterface::slope)
      .method("get_id", &LogisticSelectivityInterface::get_id);

   Rcpp::class_<DnormDistributionsInterface>("TMBDnormDistribution")
    .constructor()
    .method("get_id",  &DnormDistributionsInterface::get_id)
    .method("evaluate",  &DnormDistributionsInterface::evaluate<double>)
    .field("x", &DnormDistributionsInterface::x)
    .field("mean", &DnormDistributionsInterface::mean)
    .field("sd", &DnormDistributionsInterface::sd);

  Rcpp::class_<EWAAGrowthInterface>("EWAAgrowth")
      .constructor()
      .field("ages", &EWAAGrowthInterface::ages)
      .field("weights", &EWAAGrowthInterface::weights)
      .method("evaluate", &EWAAGrowthInterface::evaluate);

>>>>>>> 278a0f65
}

#endif /* RCPP_INTERFACE_HPP */<|MERGE_RESOLUTION|>--- conflicted
+++ resolved
@@ -3,12 +3,8 @@
  *
  *
  * This File is part of the NOAA, National Marine Fisheries Service
-<<<<<<< HEAD
- * Fisheries Integrated Modeling System project. See LICENSE file for reuse information.
-=======
  * Fisheries Integrated Modeling System project. See LICENSE file for reuse
  * information.
->>>>>>> 278a0f65
  *
  *
  */
@@ -90,7 +86,6 @@
             .field("weights", &EWAAGrowthInterface::weights)
             .method("evaluate", &EWAAGrowthInterface::evaluate);
 
-<<<<<<< HEAD
     Rcpp::class_<FleetInterface>("Fleet")
             .constructor()
             .method("SetAgeCompLikelihood", &FleetInterface::SetAgeCompLikelihood)
@@ -98,28 +93,15 @@
             .method("SetObservedAgeCompData", &FleetInterface::SetObservedAgeCompData)
             .method("SetObservedIndexData", &FleetInterface::SetObservedIndexData)
             .method("SetSelectivity", &FleetInterface::SetSelectivity);
-=======
-  Rcpp::class_<LogisticSelectivityInterface>("LogisticSelectivity")
-      .constructor()
-      .field("median", &LogisticSelectivityInterface::median)
-      .field("slope", &LogisticSelectivityInterface::slope)
-      .method("get_id", &LogisticSelectivityInterface::get_id);
+ 
+    Rcpp::class_<DnormDistributionsInterface>("TMBDnormDistribution")
+            .constructor()
+            .method("get_id",  &DnormDistributionsInterface::get_id)
+            .method("evaluate",  &DnormDistributionsInterface::evaluate<double>)
+            .field("x", &DnormDistributionsInterface::x)
+            .field("mean", &DnormDistributionsInterface::mean)
+            .field("sd", &DnormDistributionsInterface::sd);
 
-   Rcpp::class_<DnormDistributionsInterface>("TMBDnormDistribution")
-    .constructor()
-    .method("get_id",  &DnormDistributionsInterface::get_id)
-    .method("evaluate",  &DnormDistributionsInterface::evaluate<double>)
-    .field("x", &DnormDistributionsInterface::x)
-    .field("mean", &DnormDistributionsInterface::mean)
-    .field("sd", &DnormDistributionsInterface::sd);
-
-  Rcpp::class_<EWAAGrowthInterface>("EWAAgrowth")
-      .constructor()
-      .field("ages", &EWAAGrowthInterface::ages)
-      .field("weights", &EWAAGrowthInterface::weights)
-      .method("evaluate", &EWAAGrowthInterface::evaluate);
-
->>>>>>> 278a0f65
 }
 
 #endif /* RCPP_INTERFACE_HPP */