--- conflicted
+++ resolved
@@ -15,11 +15,7 @@
   slots = c(
     data = "data.frame", # can use c( ) or list here.
     fleets = "numeric",
-<<<<<<< HEAD
     nyrs = "integer"
-=======
-    nyrs = "numeric"
->>>>>>> 6b720084
   )
 )
 
@@ -28,10 +24,7 @@
   Class = "FIMSFrameAge",
   slots = c(
     ages = "numeric",
-<<<<<<< HEAD
     nages = "numeric",
-=======
->>>>>>> 6b720084
     weightatage = "data.frame"
   ),
   contains = "FIMSFrame"
@@ -66,12 +59,9 @@
 setGeneric("ages", function(x) standardGeneric("ages"))
 setMethod("ages", "FIMSFrameAge", function(x) x@ages)
 
-<<<<<<< HEAD
 setGeneric("nages", function(x) standardGeneric("nages"))
 setMethod("nages", "FIMSFrameAge", function(x) x@nages)
 
-=======
->>>>>>> 6b720084
 setGeneric("weightatage", function(x) standardGeneric("weightatage"))
 setMethod("weightatage", "FIMSFrameAge", function(x) x@weightatage)
 
@@ -81,38 +71,18 @@
   function(x) {
     dplyr::filter(
       .data = as.data.frame(x@data),
-<<<<<<< HEAD
       type == "weight-at-age"
     ) %>%
       dplyr::group_by(age) %>%
       dplyr::summarize(mean_value = mean(value)) %>%
       dplyr::pull(mean_value)
-=======
-      type == "weight-at-age",
-      grepl(datestart[1], datestart)
-    ) %>%
-      dplyr::pull(value)
->>>>>>> 6b720084
   }
 )
 
 setGeneric("m_ages", function(x) standardGeneric("m_ages"))
-<<<<<<< HEAD
 setMethod("m_ages", "FIMSFrameAge", function(x) {
   x@ages
 })
-=======
-setMethod(
-  "m_ages", "FIMSFrameAge",
-  function(x) {
-    dplyr::filter(
-      .data = as.data.frame(x@data),
-      type == "weight-at-age",
-      grepl(datestart[1], datestart)
-    ) %>%
-      dplyr::pull(age)
-  }
-)
 
 setGeneric("m_landings", function(x) standardGeneric("m_landings"))
 setMethod(
@@ -153,7 +123,6 @@
       dplyr::pull(value)
   }
 )
->>>>>>> 6b720084
 
 # Note: don't include setters, because for right now, we don't want users to be
 # setting ages, fleets, etc. However, we could allow it in the future, if there
@@ -310,11 +279,7 @@
   # Get the earliest and latest year of data and use to calculate n years for population simulation
   start_yr <- as.numeric(strsplit(min(data[["datestart"]], na.rm = TRUE), "-")[[1]][1])
   end_yr <- as.numeric(strsplit(max(data[["dateend"]], na.rm = TRUE), "-")[[1]][1])
-<<<<<<< HEAD
   nyrs <- as.integer(end_yr - start_yr + 1)
-=======
-  nyrs <- end_yr - start_yr + 1
->>>>>>> 6b720084
   years <- start_yr:end_yr
 
   # Get the fleets represented in the data
@@ -338,11 +303,7 @@
   # Get the earliest and latest year of data and use to calculate n years for population simulation
   start_yr <- as.numeric(strsplit(min(data[["datestart"]], na.rm = TRUE), "-")[[1]][1])
   end_yr <- as.numeric(strsplit(max(data[["dateend"]], na.rm = TRUE), "-")[[1]][1])
-<<<<<<< HEAD
   nyrs <- as.integer(end_yr - start_yr + 1)
-=======
-  nyrs <- end_yr - start_yr + 1
->>>>>>> 6b720084
   years <- start_yr:end_yr
   # Get the fleets represented in the data
   fleets <- unique(data[["name"]])[grep("fleet", unique(data[["name"]]))]
@@ -350,14 +311,8 @@
   nfleets <- length(fleets)
   # Make empty NA data frames in the format needed to pass to FIMS
   # Get the range of ages displayed in the data to use to specify population simulation range
-<<<<<<< HEAD
   ages <- min(data[["age"]], na.rm = TRUE):max(data[["age"]], na.rm = TRUE)
   nages <- length(ages)
-=======
-  # with one extra year added to act as a plus group
-  nages <- max(data[["age"]], na.rm = TRUE)
-  ages <- 0:nages
->>>>>>> 6b720084
   weightatage <- dplyr::filter(
     data,
     .data[["type"]] == "weight-at-age"
